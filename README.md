--- conflicted
+++ resolved
@@ -1,10 +1,5 @@
-<<<<<<< HEAD
-# Akubra [![Build Status](https://travis-ci.org/allegro/akubra.svg?branch=master)](https://travis-ci.org/allegro/akubra) #
-## Project goal ##
-=======
 # Akubra
 [![Version Widget]][Version] [![Build Status Widget]][Build Status] [![GoDoc Widget]][GoDoc]
->>>>>>> 89f85db8
 
 [Version]: https://github.com/allegro/akubra/releases/latest
 [Version Widget]: https://img.shields.io/github/release/allegro/akubra.svg
@@ -18,11 +13,6 @@
 Akubra is a simple solution to keep an independent S3 storages in sync - almost
 realtime, eventually consistent.
 
-<<<<<<< HEAD
-Akubra way is to put files in all storages at once by copying requests to multiple backends. Sometimes
-one of clusters may reject request for various reason, but that's not a big deal: we simply log
-that event, and sync object in the independent process.
-=======
 Keeping redundant storage clusters, which handle great volume of new objects
 (about 300k obj/h), is the most efficient by feeding them with all incoming data
 at once. That's what Akubra does, with a minimum memory and cpu footprint.
@@ -36,7 +26,6 @@
 backends. Sometimes one of clusters may reject request for various reason, but
 that's not a big deal: we simply log that event, and sync that object in an
 independent process.
->>>>>>> 89f85db8
 
 ## Build
 
