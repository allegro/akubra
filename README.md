--- conflicted
+++ resolved
@@ -85,9 +85,6 @@
 ```yaml
 # Listen interface and port e.g. "0:8000", "localhost:9090", ":80"
 Listen: ":8080"
-# Limit of outgoing connections. When limit is reached, Akubra will omit external backend
-# with greatest number of stalled connections
-ConnLimit: 100
 # Additional not AWS S3 specific headers proxy will add to original request
 AdditionalResponseHeaders:
     'Access-Control-Allow-Origin': "*"
@@ -98,10 +95,23 @@
 AdditionalRequestHeaders:
     'Cache-Control': "public, s-maxage=600, max-age=600"
     'X-Akubra-Version': '0.9.26'
-# Read timeout on outgoing connections
-ConnectionTimeout: "3s"
-# Dial timeout on outgoing connections
-ConnectionDialTimeout: "1s"
+# MaxIdleConns see: https://golang.org/pkg/net/http/#Transport
+# Default 0 (no limit)
+MaxIdleConns: 0
+# MaxIdleConnsPerHost see: https://golang.org/pkg/net/http/#Transport
+# Default 100
+MaxIdleConnsPerHost: 100
+# IdleConnTimeout see: https://golang.org/pkg/net/http/#Transport
+# Default 0 (no limit)
+IdleConnTimeout: 0s
+# ResponseHeaderTimeout see: https://golang.org/pkg/net/http/#Transport
+# Default 5s (no limit)
+ResponseHeaderTimeout: 5s
+# DisableKeepAlives see: https://golang.org/pkg/net/http/#Transport
+# Default false
+
+DisableKeepAlives: false
+
 # Maximum accepted body size
 BodyMaxSize: "100M"
 # Backend in maintenance mode. Akubra will skip this endpoint
@@ -162,11 +172,7 @@
   # Expvar handler listener address
   ExpAddr: ":8080"
   # How often metrics should be released, applicable for "graphite" and "stdout"
-<<<<<<< HEAD
-  Interval: 20s
-=======
   Interval: 30s
->>>>>>> 1047367c
   # Graphite metrics prefix path
   Prefix: my.metrics
   # Shall prefix be suffixed with "<hostname>.<process>"
@@ -175,11 +181,6 @@
   Addr: graphite.addr.internal:2003
   # Debug includes runtime.MemStats metrics
   Debug: false
-<<<<<<< HEAD
-
-
-=======
->>>>>>> 1047367c
 ```
 
 ## Limitations
