--- conflicted
+++ resolved
@@ -38,11 +38,7 @@
 clusters in background.
 
 ### Multi cloud cost optimization
-<<<<<<< HEAD
-While all objects has to be written in every storage from shard, not all storages
-=======
 While all objects has to be stored in each storage within a shard, not all storages
->>>>>>> b53a186a
 has to be read. With load balancing and storage prioritization akubra will peak
 cheapest one.
 
