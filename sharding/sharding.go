package sharding

import (
	"bytes"
	"encoding/json"
	"fmt"
	"io"
	"net/http"
	"net/url"
	"strings"

	"github.com/allegro/akubra/config"
	"github.com/allegro/akubra/httphandler"
	"github.com/allegro/akubra/log"
	"github.com/allegro/akubra/transport"
	"github.com/golang/groupcache/consistenthash"
)

type cluster struct {
	http.RoundTripper
	weight   uint64
	backends []config.YAMLURL
	name     string
}

type shardsRing struct {
	ring                    *consistenthash.Map
	shardClusterMap         map[string]cluster
	allClustersRoundTripper http.RoundTripper
	clusterRegressionMap    map[string]cluster
	inconsistencyLog        log.Logger
}

func (sr shardsRing) isBucketPath(path string) bool {
	trimmedPath := strings.Trim(path, "/")
	return len(strings.Split(trimmedPath, "/")) == 1
}

func (sr shardsRing) Pick(key string) (cluster, error) {
	var shardName string

	shardName = sr.ring.Get(key)
	shardCluster, ok := sr.shardClusterMap[shardName]
	if !ok {
		return cluster{}, fmt.Errorf("no cluster for shard %s, cannot handle key %s", shardName, key)
	}

	return shardCluster, nil
}

type reqBody struct {
	r *bytes.Reader
}

func (rb *reqBody) rewind() error {
	_, err := rb.r.Seek(0, io.SeekStart)
	return err
}

func (rb *reqBody) Read(b []byte) (int, error) {
	return rb.r.Read(b)
}

func (rb *reqBody) Close() error {
	return nil
}

func copyRequest(origReq *http.Request) (*http.Request, error) {
	newReq := new(http.Request)
	*newReq = *origReq
	newReq.URL = &url.URL{}
	*newReq.URL = *origReq.URL
	newReq.Header = http.Header{}
	for k, v := range origReq.Header {
		for _, vv := range v {
			newReq.Header.Add(k, vv)
		}
	}
	if origReq.Body != nil {
		buf := new(bytes.Buffer)
		_, err := io.Copy(buf, origReq.Body)
		if err != nil {
			return nil, err
		}
		newReq.Body = &reqBody{bytes.NewReader(buf.Bytes())}
	}
	return newReq, nil
}

func (sr shardsRing) send(roundTripper http.RoundTripper, req *http.Request) (*http.Response, error) {
	// Rewind request body
	bodySeeker, ok := req.Body.(*reqBody)
	if ok {
		err := bodySeeker.rewind()
		if err != nil {
			return nil, err
		}
	}
	return roundTripper.RoundTrip(req)
}

func (sr shardsRing) regressionCall(cl cluster, req *http.Request) (string, *http.Response, error) {
	resp, err := sr.send(cl, req)
	// Do regression call if response status is > 400
	if (err != nil || resp.StatusCode > 400) && req.Method != http.MethodPut {
		rcl, ok := sr.clusterRegressionMap[cl.name]
		if ok {
			return sr.regressionCall(rcl, req)
		}
	}
	return cl.name, resp, err
}
func (sr *shardsRing) logInconsistency(key, expectedClusterName, actualClusterName string) {
	logJSON, err := json.Marshal(
		struct {
			Key      string
			Expected string
			Actual   string
		}{key, expectedClusterName, actualClusterName})
	if err == nil {
		sr.inconsistencyLog.Printf(fmt.Sprintf("%s", logJSON))
	}
}

func (sr shardsRing) RoundTrip(req *http.Request) (*http.Response, error) {
	reqCopy, err := copyRequest(req)
	if err != nil {
		return nil, err
	}
<<<<<<< HEAD

=======
>>>>>>> 127962a1
	if reqCopy.Method == http.MethodDelete || sr.isBucketPath(reqCopy.URL.Path) {
		return sr.allClustersRoundTripper.RoundTrip(reqCopy)
	}

	cl, err := sr.Pick(reqCopy.URL.Path)
	if err != nil {
		return nil, err
	}

	clusterName, resp, err := sr.regressionCall(cl, reqCopy)
	if clusterName != cl.name {
		sr.logInconsistency(reqCopy.URL.Path, cl.name, clusterName)
	}

	return resp, err
}

func newMultiBackendCluster(transp http.RoundTripper,
	multiResponseHandler transport.MultipleResponsesHandler,
	clusterConf config.ClusterConfig, name string) cluster {
	backends := make([]url.URL, len(clusterConf.Backends))

	for i, backend := range clusterConf.Backends {
		backends[i] = *backend.URL
	}

	multiTransport := transport.NewMultiTransport(
		transp,
		backends,
		multiResponseHandler)

	return cluster{
		multiTransport,
		clusterConf.Weight,
		clusterConf.Backends,
		name,
	}
}

type ringFactory struct {
	conf                    config.Config
	transport               http.RoundTripper
	multipleResponseHandler transport.MultipleResponsesHandler
	clusters                map[string]cluster
}

func (rf ringFactory) initCluster(name string) (cluster, error) {
	clusterConf, ok := rf.conf.Clusters[name]
	if !ok {
		return cluster{}, fmt.Errorf("no cluster %q in configuration", name)
	}
	return newMultiBackendCluster(rf.transport, rf.multipleResponseHandler, clusterConf, name), nil
}

func (rf ringFactory) getCluster(name string) (cluster, error) {
	s3cluster, ok := rf.clusters[name]
	if ok {
		return s3cluster, nil
	}
	s3cluster, err := rf.initCluster(name)
	if err != nil {
		return s3cluster, err
	}
	rf.clusters[name] = s3cluster
	return s3cluster, nil
}

func (rf ringFactory) mapShards(weightSum uint64, clientCfg config.ClientConfig) (map[string]cluster, error) {
	shardClusterMap := make(map[string]cluster, clientCfg.ShardsCount)
	offset := 0
	for _, name := range clientCfg.Clusters {
		clientCluster, err := rf.getCluster(name)
		if err != nil {
			return shardClusterMap, err
		}
		// shardsNum := float64(clientCfg.ShardsCount * clientCluster.weight) / float64(weightSum)
		shardsNum := (clientCfg.ShardsCount * clientCluster.weight) / weightSum
		for i := offset; i < offset+int(shardsNum); i++ {
			shardName := fmt.Sprintf("%s-%d", clientCfg.Name, i)
			shardClusterMap[shardName] = clientCluster
		}
		offset += int(shardsNum)
	}
	return shardClusterMap, nil
}

func (rf ringFactory) uniqBackends(clientCfg config.ClientConfig) ([]url.URL, error) {
	allBackendsSet := make(map[config.YAMLURL]bool)
	for _, name := range clientCfg.Clusters {
		clientCluster, err := rf.getCluster(name)
		if err != nil {
			return nil, err
		}
		for _, backendURL := range clientCluster.backends {
			allBackendsSet[backendURL] = true
		}
	}
	var uniqBackendsSlice []url.URL
	for url := range allBackendsSet {
		uniqBackendsSlice = append(uniqBackendsSlice, *url.URL)
	}
	return uniqBackendsSlice, nil
}

func (rf ringFactory) sumWeights(clusters []string) (uint64, error) {
	weightSum := uint64(0)
	for _, name := range clusters {
		clientCluster, err := rf.getCluster(name)
		if err != nil {
			return 0, err
		}
		weightSum += clientCluster.weight
	}
	return weightSum, nil
}

func (rf ringFactory) createRegressionMap(clusters []string) (map[string]cluster, error) {
	regressionMap := make(map[string]cluster)
	var previousCluster cluster
	for i, name := range clusters {
		clientCluster, err := rf.getCluster(name)
		if err != nil {
			return nil, err
		}
		if i > 0 {
			regressionMap[name] = previousCluster
		}
		previousCluster = clientCluster
	}
	return regressionMap, nil
}

func (rf ringFactory) clientRing(clientCfg config.ClientConfig) (shardsRing, error) {
	weightSum, err := rf.sumWeights(clientCfg.Clusters)

	if weightSum <= 0 {
		return shardsRing{}, fmt.Errorf("configuration error clusters weigth sum should be greater than 0, got %d", weightSum)
	}

	if err != nil {
		return shardsRing{}, err
	}

	shardMap, err := rf.mapShards(weightSum, clientCfg)
	if err != nil {
		return shardsRing{}, err
	}

	cHashMap := consistenthash.New(1, nil)
	for shardID := range shardMap {
		cHashMap.Add(shardID)
	}

	allBackendsSlice, err := rf.uniqBackends(clientCfg)
	if err != nil {
		return shardsRing{}, err
	}
	allBackendsRoundTripper := transport.NewMultiTransport(
		rf.transport,
		allBackendsSlice,
		rf.multipleResponseHandler)
	regressionMap, err := rf.createRegressionMap(clientCfg.Clusters)
	if err != nil {
		return shardsRing{}, nil
	}
	return shardsRing{cHashMap, shardMap, allBackendsRoundTripper, regressionMap, rf.conf.ClusterSyncLog}, nil
}

func newRingFactory(conf config.Config, transport http.RoundTripper, respHandler transport.MultipleResponsesHandler) ringFactory {
	return ringFactory{
		conf:                    conf,
		transport:               transport,
		multipleResponseHandler: respHandler,
		clusters:                make(map[string]cluster),
	}
}

// NewHandler constructs http.Handler
func NewHandler(conf config.Config) (http.Handler, error) {
	clustersNames := make([]string, 0, len(conf.Clusters))
	for name := range conf.Clusters {
		clustersNames = append(clustersNames, name)
	}

	conf.Mainlog.Printf("Configured clusters: %s", strings.Join(clustersNames, ", "))

	httptransp, err := httphandler.ConfigureHTTPTransport(conf)
	if err != nil {
		return nil, err
	}
	respHandler := httphandler.NewMultipleResponseHandler(conf)
	rings := newRingFactory(conf, httptransp, respHandler)
	// TODO: Multiple clients
	ring, err := rings.clientRing(*conf.Client)
	if err != nil {
		return nil, err
	}

	conf.Mainlog.Printf("Ring sharded into %d partitions", len(ring.shardClusterMap))

	roundTripper := httphandler.DecorateRoundTripper(conf, ring)
	return httphandler.NewHandlerWithRoundTripper(conf, roundTripper)
}<|MERGE_RESOLUTION|>--- conflicted
+++ resolved
@@ -127,10 +127,7 @@
 	if err != nil {
 		return nil, err
 	}
-<<<<<<< HEAD
-
-=======
->>>>>>> 127962a1
+
 	if reqCopy.Method == http.MethodDelete || sr.isBucketPath(reqCopy.URL.Path) {
 		return sr.allClustersRoundTripper.RoundTrip(reqCopy)
 	}
@@ -266,12 +263,12 @@
 func (rf ringFactory) clientRing(clientCfg config.ClientConfig) (shardsRing, error) {
 	weightSum, err := rf.sumWeights(clientCfg.Clusters)
 
+	if err != nil {
+		return shardsRing{}, err
+	}
+
 	if weightSum <= 0 {
 		return shardsRing{}, fmt.Errorf("configuration error clusters weigth sum should be greater than 0, got %d", weightSum)
-	}
-
-	if err != nil {
-		return shardsRing{}, err
 	}
 
 	shardMap, err := rf.mapShards(weightSum, clientCfg)
