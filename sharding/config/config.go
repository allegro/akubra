--- conflicted
+++ resolved
@@ -2,12 +2,8 @@
 
 import (
 	"fmt"
-<<<<<<< HEAD
 
 	"github.com/allegro/akubra/types"
-=======
-	"net/url"
->>>>>>> 18615aa3
 )
 
 // MultiClusterConfig defines region settings for multicluster
@@ -36,23 +32,6 @@
 	Method string
 }
 
-<<<<<<< HEAD
-=======
-// UnmarshalYAML for YAMLUrl
-func (yurl *YAMLUrl) UnmarshalYAML(unmarshal func(interface{}) error) error {
-	var s string
-	if err := unmarshal(&s); err != nil {
-		return err
-	}
-	url, err := url.Parse(s)
-	if url.Host == "" {
-		return fmt.Errorf("url should match proto://host[:port]/path scheme - got %q", s)
-	}
-	yurl.URL = url
-	return err
-}
-
->>>>>>> 18615aa3
 // UnmarshalYAML for SyncLogMethod
 func (slm *SyncLogMethod) UnmarshalYAML(unmarshal func(interface{}) error) error {
 	var s string
@@ -68,10 +47,7 @@
 	}
 	slm.Method = method
 	return nil
-<<<<<<< HEAD
 }
 
-type HumanSizeUnits = types.HumanSizeUnits
-=======
-}
->>>>>>> 18615aa3
+// HumanSizeUnits is yaml deserializer
+type HumanSizeUnits = types.HumanSizeUnits