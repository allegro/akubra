--- conflicted
+++ resolved
@@ -16,9 +16,5 @@
 	Default bool `yaml:"Default"`
 }
 
-<<<<<<< HEAD
-// ShardingPolicies maps name with Domain definition
-=======
 // ShardingPolicies maps name with Region definition
->>>>>>> 2e6aaa9f
 type ShardingPolicies map[string]Policies