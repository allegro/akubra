--- conflicted
+++ resolved
@@ -80,11 +80,7 @@
 	size.SizeInBytes = 2048
 	region := regionsConfig.Policies{}
 	t.YamlConfig = PrepareYamlConfig(size, 31, 45, "127.0.0.1:81", ":80", ":81",
-<<<<<<< HEAD
 		map[string]regionsConfig.Policies{"region": region}, nil, watchdog.Config{})
-=======
-		map[string]regionsConfig.Policies{"region": region}, nil)
->>>>>>> 2e6aaa9f
 	return &t.YamlConfig
 }
 
@@ -164,11 +160,7 @@
 	size.SizeInBytes = 2048
 	region := regionsConfig.Policies{}
 	testConfData := PrepareYamlConfig(size, 21, 32, maintainedBackendHost, ":80", ":81",
-<<<<<<< HEAD
 		map[string]regionsConfig.Policies{"region": region}, nil, watchdog.Config{})
-=======
-		map[string]regionsConfig.Policies{"region": region}, nil)
->>>>>>> 2e6aaa9f
 
 	result, _ := ValidateConf(testConfData, false)
 
@@ -182,11 +174,7 @@
 	region := regionsConfig.Policies{}
 	testConfData := PrepareYamlConfig(size, 22, 33, maintainedBackendHost,
 		":80", ":81",
-<<<<<<< HEAD
 		map[string]regionsConfig.Policies{"region": region}, nil, watchdog.Config{})
-=======
-		map[string]regionsConfig.Policies{"region": region}, nil)
->>>>>>> 2e6aaa9f
 
 	result, _ := ValidateConf(testConfData, false)
 
@@ -360,11 +348,7 @@
 	var size httpHandlerConfig.HumanSizeUnits
 	size.SizeInBytes = 2048
 	testConfData := PrepareYamlConfig(size, 21, 32, maintainedBackendHost,
-<<<<<<< HEAD
 		":80", ":81", regionsConfig.ShardingPolicies{}, nil, watchdog.Config{})
-=======
-		":80", ":81", regionsConfig.ShardingPolicies{}, nil)
->>>>>>> 2e6aaa9f
 
 	result, _ := ValidateConf(testConfData, true)
 
@@ -378,13 +362,9 @@
 	maintainedBackendHost string,
 	listen string,
 	technicalEndpointListen string,
-<<<<<<< HEAD
 	policies regionsConfig.ShardingPolicies,
 	transports transportConfig.Transports,
 	watchdog watchdog.Config) YamlConfig {
-=======
-	policies regionsConfig.ShardingPolicies, transports transportConfig.Transports) YamlConfig {
->>>>>>> 2e6aaa9f
 
 	url1 := url.URL{Scheme: "http", Host: "127.0.0.1:8080"}
 	yamlURL := shardingconfig.YAMLUrl{URL: &url1}
@@ -456,19 +436,13 @@
 				AdditionalResponseHeaders: additionalResponseHeaders,
 			},
 		},
-<<<<<<< HEAD
-=======
-
->>>>>>> 2e6aaa9f
+
 		Storages:         storageMap,
 		Shards:           shardsMap,
 		ShardingPolicies: policies,
 		Logging:          logconfig.LoggingConfig{},
 		Metrics:          metrics.Config{},
-<<<<<<< HEAD
 		Watchdog:         watchdog,
-=======
->>>>>>> 2e6aaa9f
 	}
 }
 
