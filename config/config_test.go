package config

import (
	"net/url"
	"testing"
	"time"

<<<<<<< HEAD
	logconfig "github.com/allegro/akubra/log/config"
	"github.com/allegro/akubra/metrics"
	shardingconfig "github.com/allegro/akubra/sharding/config"
=======
	"bytes"
	"fmt"
	"net/http"
	"net/http/httptest"

	"strings"

	logconfig "github.com/allegro/akubra/log/config"
	"github.com/allegro/akubra/metrics"
	shardingconfig "github.com/allegro/akubra/sharding/config"
	"github.com/go-yaml/yaml"
>>>>>>> 32dfde75
	"github.com/stretchr/testify/assert"
	yaml "gopkg.in/yaml.v2"
)

type TestYaml struct {
	Field shardingconfig.YAMLUrl
<<<<<<< HEAD
}

// YamlConfigTest for tests defaults
type YamlConfigTest struct {
	YamlConfig
}

=======
}

// YamlConfigTest for tests defaults
type YamlConfigTest struct {
	YamlConfig
}

>>>>>>> 32dfde75
// NewYamlConfigTest tests func for updating fields values in tests cases
func (t *YamlConfigTest) NewYamlConfigTest() *YamlConfig {
	var size shardingconfig.HumanSizeUnits
	size.SizeInBytes = 2048
<<<<<<< HEAD
	t.YamlConfig = PrepareYamlConfig(size, 31, 45, "127.0.0.1:81", ":80", "client1", []string{"cluster1test"})
=======
	t.YamlConfig = PrepareYamlConfig(size, 31, 45, "127.0.0.1:81", ":80", ":81", "client1", []string{"cluster1test"})
>>>>>>> 32dfde75
	return &t.YamlConfig
}

func TestYAMLUrlParsingSuccessful(t *testing.T) {
	correct := []byte(`field: http://golang.org:80/pkg/net`)
	testyaml := TestYaml{}
	err := yaml.Unmarshal(correct, &testyaml)
	assert.NoError(t, err, "Should be correct")
}

func TestYAMLUrlParsingFailure(t *testing.T) {
	incorrect := []byte(`field: golang.org:80/pkg/net`)
	testyaml := TestYaml{}
	err := yaml.Unmarshal(incorrect, &testyaml)
	assert.Error(t, err, "Missing protocol should return error")
}

func TestYAMLUrlParsingEmpty(t *testing.T) {
	incorrect := []byte(`field: "1"`)
	testyaml := shardingconfig.YAMLUrl{}
	err := yaml.Unmarshal(incorrect, &testyaml)
	assert.Error(t, err, "Should not even try to parse")
	assert.Nil(t, testyaml.URL, "Should be nil")
}

func TestListenYamlParameterValidation(t *testing.T) {
	incorrect := []byte(`Listen: ":8080"`)
<<<<<<< HEAD
=======
	testyaml := TestYaml{}
	err := yaml.Unmarshal(incorrect, &testyaml)
	assert.NoError(t, err, "Should not even try to parse")
	assert.Nil(t, testyaml.Field.URL, "Should be nil")
}

func TestShouldValidateListenConf(t *testing.T) {
	var testConf YamlConfigTest
	testListenData := []string{"127.0.0.1:8080", ":8080"}

	for _, listenValue := range testListenData {
		testConf.NewYamlConfigTest().Listen = listenValue
		result, _ := ValidateConf(testConf.YamlConfig, false)
		assert.True(t, result, "Should be true")
	}
}

func TestTechnicalEndpointListenYamlParameterValidation(t *testing.T) {
	incorrect := []byte(`TechnicalEndpointListen: ":8080"`)
>>>>>>> 32dfde75
	testyaml := TestYaml{}
	err := yaml.Unmarshal(incorrect, &testyaml)
	assert.NoError(t, err, "Should not even try to parse")
	assert.Nil(t, testyaml.Field.URL, "Should be nil")
}

<<<<<<< HEAD
func TestShouldValidateListenConf(t *testing.T) {
=======
func TestShouldValidateTechnicalEndpointListenConf(t *testing.T) {
>>>>>>> 32dfde75
	var testConf YamlConfigTest
	testListenData := []string{"127.0.0.1:8080", ":8080"}

	for _, listenValue := range testListenData {
		testConf.NewYamlConfigTest().Listen = listenValue
		result, _ := ValidateConf(testConf.YamlConfig, false)
		assert.True(t, result, "Should be true")
	}
}
<<<<<<< HEAD
=======

>>>>>>> 32dfde75
func TestShouldNotValidateListenConf(t *testing.T) {
	var testConf YamlConfigTest
	testWrongListenData := []string{"", "-", " ", "aaa", ":bbb", "c:"}

	for _, listenWrongValue := range testWrongListenData {
		testConf.NewYamlConfigTest().Listen = listenWrongValue
		result, _ := ValidateConf(testConf.YamlConfig, false)
		assert.False(t, result, "Should be false")
	}
}

func TestShouldValidateConfMaintainedBackendWhenNotEmpty(t *testing.T) {
	maintainedBackendHost := "127.0.0.1:85"
	var size shardingconfig.HumanSizeUnits
	size.SizeInBytes = 2048
<<<<<<< HEAD
	testConfData := PrepareYamlConfig(size, 21, 32, maintainedBackendHost, ":80", "client1", []string{"cluster1test"})
=======
	testConfData := PrepareYamlConfig(size, 21, 32, maintainedBackendHost, ":80", ":81", "client1", []string{"cluster1test"})
>>>>>>> 32dfde75

	result, _ := ValidateConf(testConfData, false)

	assert.True(t, result, "Should be true")
}

func TestShouldValidateConfMaintainedBackendWhenEmpty(t *testing.T) {
	maintainedBackendHost := ""
	var size shardingconfig.HumanSizeUnits
	size.SizeInBytes = 4096
<<<<<<< HEAD
	testConfData := PrepareYamlConfig(size, 22, 33, maintainedBackendHost, ":80", "client1", []string{"cluster1test"})
=======
	testConfData := PrepareYamlConfig(size, 22, 33, maintainedBackendHost, ":80", ":81", "client1", []string{"cluster1test"})
>>>>>>> 32dfde75

	result, _ := ValidateConf(testConfData, false)

	assert.True(t, result, "Should be true")
}

func TestShouldValidateConfClientNameWithMinLenght(t *testing.T) {
	var testConf YamlConfigTest
	testConf.NewYamlConfigTest().Client.Name = "c"

	result, _ := ValidateConf(testConf.YamlConfig, false)

	assert.True(t, result, "Should be true")
}

func TestShouldNotValidateConfClientNameWhenEmpty(t *testing.T) {
	var testConf YamlConfigTest
	testConf.NewYamlConfigTest().Client.Name = ""

	result, _ := ValidateConf(testConf.YamlConfig, false)

	assert.False(t, result, "Should be false")
}

func TestShouldValidateConfClientClustersValues(t *testing.T) {
	var testConf YamlConfigTest
	testConf.NewYamlConfigTest().Client.Clusters = []string{"prod", "jprod"}

	result, _ := ValidateConf(testConf.YamlConfig, false)

	assert.True(t, result, "Should be true")
}

func TestShouldNotValidateConfClientClustersValuesWhenEmpty(t *testing.T) {
	var testConf YamlConfigTest
	testConf.NewYamlConfigTest().Client.Clusters = []string{"prod", "  "}

	result, validationErrors := ValidateConf(testConf.YamlConfig, false)

	assert.Contains(t, validationErrors, "Client.Clusters")
	assert.False(t, result, "Should be false")
}

func TestShouldNotValidateConfClientClustersValuesWhenDuplicated(t *testing.T) {
	var testConf YamlConfigTest
	testConf.NewYamlConfigTest().Client.Clusters = []string{"jprod", "jprod"}

	result, validationErrors := ValidateConf(testConf.YamlConfig, false)

	assert.Contains(t, validationErrors, "Client.Clusters")
	assert.False(t, result, "Should be false")
}

func TestShouldValidateAllPossibleSyncLogMethods(t *testing.T) {
	data := `
- GET
- POST
- PUT
- DELETE
- HEAD
- OPTIONS
`
	syncLogMethodsTestData := []shardingconfig.SyncLogMethod{}
	errors := yaml.Unmarshal([]byte(data), &syncLogMethodsTestData)

	assert.Nil(t, errors)
}

func TestShouldNotValidateWrongSyncLogMethod(t *testing.T) {
	data := `
- WRONG
`
	syncLogMethodsTestData := []shardingconfig.SyncLogMethod{}
	errors := yaml.Unmarshal([]byte(data), &syncLogMethodsTestData)

	assert.NotNil(t, errors)
}

func TestAdditionalHeadersYamlParsingSuccessful(t *testing.T) {
	correct := `
'Access-Control-Allow-Credentials': "true"
'Access-Control-Allow-Methods': "GET, POST, OPTIONS"
`
	testyaml := shardingconfig.AdditionalHeaders{}
	err := yaml.Unmarshal([]byte(correct), &testyaml)

	assert.NoError(t, err, "Should be correct")
}

func TestAdditionalHeadersYamlParsingFailureWhenKeyIsEmpty(t *testing.T) {
	incorrect := []byte(`
'Access-Control-Allow-Credentials': "true"
'': "GET, POST, OPTIONS"
`)
	testyaml := shardingconfig.AdditionalHeaders{}
	err := yaml.Unmarshal(incorrect, &testyaml)

	assert.Error(t, err, "Empty key should return error")
}

func TestAdditionalHeadersYamlParsingFailureWhenValueIsEmpty(t *testing.T) {
	incorrect := []byte(`
'Access-Control-Allow-Methods': ""
'Access-Control-Allow-Credentials': "true"
`)
	testyaml := shardingconfig.AdditionalHeaders{}
	err := yaml.Unmarshal(incorrect, &testyaml)

	assert.Error(t, err, "Empty value should return error")
}

func TestDurationYamlParsingWithSuccess(t *testing.T) {
	correct := []byte(`1s`)
	testyaml := metrics.Interval{}
	err := yaml.Unmarshal(correct, &testyaml)

	assert.NoError(t, err, "Should be correct")
}

func TestDurationYamlParsingWithIncorrectValue(t *testing.T) {
	correct := []byte(`23ss`)
	testyaml := metrics.Interval{}
	err := yaml.Unmarshal(correct, &testyaml)

	assert.Error(t, err, "Missing duration should return error")
}

func TestShouldValidateBodyMaxSizeWithCorrectSize(t *testing.T) {
	correct := []byte(`10MB`)
	testyaml := shardingconfig.HumanSizeUnits{}
	err := yaml.Unmarshal(correct, &testyaml)

	assert.NoError(t, err, "Should be correct size")
}

func TestShouldNotValidateBodyMaxSizeWithIncorrectValue(t *testing.T) {
	correct := []byte(`GB`)
	testyaml := shardingconfig.HumanSizeUnits{}
	err := yaml.Unmarshal(correct, &testyaml)

	assert.Error(t, err, "Missing BodyMaxSize should return error")
}

func TestShouldNotValidateBodyMaxSizeWithZero(t *testing.T) {
	correct := []byte(`0`)
	testyaml := shardingconfig.HumanSizeUnits{}
	err := yaml.Unmarshal(correct, &testyaml)

	assert.Error(t, err, "Missing BodyMaxSize should return error")
}

<<<<<<< HEAD
func PrepareYamlConfig(bodyMaxSize shardingconfig.HumanSizeUnits, idleConnTimeoutInp time.Duration, responseHeaderTimeoutInp time.Duration,
	maintainedBackendHost string, listen string, clientCfgName string,
=======
func TestShouldPassValidateConfigurationHTTPHandler(t *testing.T) {
	correctEndpointURL := "http://127.0.0.1:8071/configuration/validate"
	correctYamlData := `
Listen: :80
TechnicalEndpointListen: :81
BodyMaxSize: 2048
MaxIdleConns: 1
MaxIdleConnsPerHost: 2
IdleConnTimeout: 3s
ResponseHeaderTimeout: 4s
Clusters:
  cluster1test:
    Backends:
      - "http://127.0.0.1:8080"
    Type: replicator
    Weight: 1
AdditionalRequestHeaders:
  Cache-Control: public, s-maxage=600, max-age=600
AdditionalResponseHeaders:
  Access-Control-Allow-Methods: GET, POST, OPTIONS
SyncLogMethods:
  - POST
Client:
  Name: client1
  Clusters:
  - cluster1test
DisableKeepAlives: false
`
	bodyReader := bytes.NewBufferString(string(correctYamlData))
	request := httptest.NewRequest(http.MethodPost, correctEndpointURL, bodyReader)
	request.Header.Set("Content-Length", fmt.Sprintf("%d", len(correctYamlData)))
	request.Header.Set("Content-Type", "application/yaml")
	writer := httptest.NewRecorder()

	ValidateConfigurationHTTPHandler(writer, request)

	assert.Equal(t, http.StatusOK, writer.Code)
}

func TestShouldNotPassValidateConfigurationHTTPHandlerWithWrongRequests(t *testing.T) {
	correctEndpointURL := "http://127.0.0.1:8071/configuration/validate"
	correctContentType := "application/yaml"
	incorrectRequestData := []struct {
		expectedStatusCode int
		method             string
		contentType        string
		url                string
		body               string
		contentLen         int
	}{
		{http.StatusBadRequest, http.MethodPost, correctContentType, correctEndpointURL, "", 0},
		{http.StatusBadRequest, http.MethodPost, "", correctEndpointURL, "", 0},
		{http.StatusBadRequest, http.MethodPost, correctContentType, correctEndpointURL + "/wrongpath", "", 0},
		{http.StatusRequestEntityTooLarge, http.MethodPost, correctContentType, correctEndpointURL, strings.Repeat("#", TechnicalEndpointBodyMaxSize+1), TechnicalEndpointBodyMaxSize},
		{http.StatusUnsupportedMediaType, http.MethodPost, "application/json", correctEndpointURL, "Listen: :8080\n", 14},
		{http.StatusMethodNotAllowed, http.MethodDelete, correctContentType, correctEndpointURL, "", 0},
		{http.StatusMethodNotAllowed, http.MethodPut, correctContentType, correctEndpointURL, "", 0},
		{http.StatusMethodNotAllowed, http.MethodGet, correctContentType, correctEndpointURL, "", 0},
	}

	for _, testData := range incorrectRequestData {
		bodyReader := bytes.NewBufferString(testData.body)
		request := httptest.NewRequest(testData.method, testData.url, bodyReader)
		request.Header.Set("Content-Length", fmt.Sprintf("%d", testData.contentLen))
		request.Header.Set("Content-Type", testData.contentType)
		writer := httptest.NewRecorder()

		ValidateConfigurationHTTPHandler(writer, request)

		assert.Equal(t, testData.expectedStatusCode, writer.Code)
	}
}

func PrepareYamlConfig(bodyMaxSize shardingconfig.HumanSizeUnits, idleConnTimeoutInp time.Duration, responseHeaderTimeoutInp time.Duration,
	maintainedBackendHost string, listen string, technicalEndpointListen string, clientCfgName string,
>>>>>>> 32dfde75
	clientClusters []string) YamlConfig {

	syncLogMethods := []shardingconfig.SyncLogMethod{{Method: "POST"}}

	url1 := url.URL{
		Scheme: "http",
		Host:   "127.0.0.1:8080",
	}
	yamlURL := []shardingconfig.YAMLUrl{{&url1}}

	maxIdleConns := 1
	maxIdleConnsPerHost := 2
	clusters := map[string]shardingconfig.ClusterConfig{"cluster1test": {
		yamlURL,
		"replicator",
		1,
		map[string]string{},
	}}

	url2 := url.URL{Scheme: "http", Host: maintainedBackendHost}
	maintainedBackends := []shardingconfig.YAMLUrl{{&url2}}

	additionalRequestHeaders := shardingconfig.AdditionalHeaders{
		"Cache-Control": "public, s-maxage=600, max-age=600",
	}

	additionalResponseHeaders := shardingconfig.AdditionalHeaders{
		"Access-Control-Allow-Methods": "GET, POST, OPTIONS",
	}

	clientCfg := &shardingconfig.ClientConfig{
		Name:     clientCfgName,
		Clusters: clientClusters,
	}

	return YamlConfig{
		listen,
<<<<<<< HEAD
=======
		technicalEndpointListen,
>>>>>>> 32dfde75
		[]shardingconfig.YAMLUrl{},
		bodyMaxSize,
		maxIdleConns,
		maxIdleConnsPerHost,
		metrics.Interval{idleConnTimeoutInp},
		metrics.Interval{responseHeaderTimeoutInp},
		clusters,
		additionalRequestHeaders,
		additionalResponseHeaders,
		maintainedBackends,
		syncLogMethods,
		clientCfg,
		logconfig.LoggingConfig{},
		metrics.Config{},
		false,
	}
}<|MERGE_RESOLUTION|>--- conflicted
+++ resolved
@@ -5,11 +5,6 @@
 	"testing"
 	"time"
 
-<<<<<<< HEAD
-	logconfig "github.com/allegro/akubra/log/config"
-	"github.com/allegro/akubra/metrics"
-	shardingconfig "github.com/allegro/akubra/sharding/config"
-=======
 	"bytes"
 	"fmt"
 	"net/http"
@@ -21,14 +16,12 @@
 	"github.com/allegro/akubra/metrics"
 	shardingconfig "github.com/allegro/akubra/sharding/config"
 	"github.com/go-yaml/yaml"
->>>>>>> 32dfde75
 	"github.com/stretchr/testify/assert"
 	yaml "gopkg.in/yaml.v2"
 )
 
 type TestYaml struct {
 	Field shardingconfig.YAMLUrl
-<<<<<<< HEAD
 }
 
 // YamlConfigTest for tests defaults
@@ -36,24 +29,11 @@
 	YamlConfig
 }
 
-=======
-}
-
-// YamlConfigTest for tests defaults
-type YamlConfigTest struct {
-	YamlConfig
-}
-
->>>>>>> 32dfde75
 // NewYamlConfigTest tests func for updating fields values in tests cases
 func (t *YamlConfigTest) NewYamlConfigTest() *YamlConfig {
 	var size shardingconfig.HumanSizeUnits
 	size.SizeInBytes = 2048
-<<<<<<< HEAD
-	t.YamlConfig = PrepareYamlConfig(size, 31, 45, "127.0.0.1:81", ":80", "client1", []string{"cluster1test"})
-=======
 	t.YamlConfig = PrepareYamlConfig(size, 31, 45, "127.0.0.1:81", ":80", ":81", "client1", []string{"cluster1test"})
->>>>>>> 32dfde75
 	return &t.YamlConfig
 }
 
@@ -81,8 +61,6 @@
 
 func TestListenYamlParameterValidation(t *testing.T) {
 	incorrect := []byte(`Listen: ":8080"`)
-<<<<<<< HEAD
-=======
 	testyaml := TestYaml{}
 	err := yaml.Unmarshal(incorrect, &testyaml)
 	assert.NoError(t, err, "Should not even try to parse")
@@ -102,18 +80,13 @@
 
 func TestTechnicalEndpointListenYamlParameterValidation(t *testing.T) {
 	incorrect := []byte(`TechnicalEndpointListen: ":8080"`)
->>>>>>> 32dfde75
 	testyaml := TestYaml{}
 	err := yaml.Unmarshal(incorrect, &testyaml)
 	assert.NoError(t, err, "Should not even try to parse")
 	assert.Nil(t, testyaml.Field.URL, "Should be nil")
 }
 
-<<<<<<< HEAD
-func TestShouldValidateListenConf(t *testing.T) {
-=======
 func TestShouldValidateTechnicalEndpointListenConf(t *testing.T) {
->>>>>>> 32dfde75
 	var testConf YamlConfigTest
 	testListenData := []string{"127.0.0.1:8080", ":8080"}
 
@@ -123,10 +96,6 @@
 		assert.True(t, result, "Should be true")
 	}
 }
-<<<<<<< HEAD
-=======
-
->>>>>>> 32dfde75
 func TestShouldNotValidateListenConf(t *testing.T) {
 	var testConf YamlConfigTest
 	testWrongListenData := []string{"", "-", " ", "aaa", ":bbb", "c:"}
@@ -142,11 +111,7 @@
 	maintainedBackendHost := "127.0.0.1:85"
 	var size shardingconfig.HumanSizeUnits
 	size.SizeInBytes = 2048
-<<<<<<< HEAD
-	testConfData := PrepareYamlConfig(size, 21, 32, maintainedBackendHost, ":80", "client1", []string{"cluster1test"})
-=======
 	testConfData := PrepareYamlConfig(size, 21, 32, maintainedBackendHost, ":80", ":81", "client1", []string{"cluster1test"})
->>>>>>> 32dfde75
 
 	result, _ := ValidateConf(testConfData, false)
 
@@ -157,11 +122,7 @@
 	maintainedBackendHost := ""
 	var size shardingconfig.HumanSizeUnits
 	size.SizeInBytes = 4096
-<<<<<<< HEAD
-	testConfData := PrepareYamlConfig(size, 22, 33, maintainedBackendHost, ":80", "client1", []string{"cluster1test"})
-=======
 	testConfData := PrepareYamlConfig(size, 22, 33, maintainedBackendHost, ":80", ":81", "client1", []string{"cluster1test"})
->>>>>>> 32dfde75
 
 	result, _ := ValidateConf(testConfData, false)
 
@@ -313,10 +274,6 @@
 	assert.Error(t, err, "Missing BodyMaxSize should return error")
 }
 
-<<<<<<< HEAD
-func PrepareYamlConfig(bodyMaxSize shardingconfig.HumanSizeUnits, idleConnTimeoutInp time.Duration, responseHeaderTimeoutInp time.Duration,
-	maintainedBackendHost string, listen string, clientCfgName string,
-=======
 func TestShouldPassValidateConfigurationHTTPHandler(t *testing.T) {
 	correctEndpointURL := "http://127.0.0.1:8071/configuration/validate"
 	correctYamlData := `
@@ -392,7 +349,6 @@
 
 func PrepareYamlConfig(bodyMaxSize shardingconfig.HumanSizeUnits, idleConnTimeoutInp time.Duration, responseHeaderTimeoutInp time.Duration,
 	maintainedBackendHost string, listen string, technicalEndpointListen string, clientCfgName string,
->>>>>>> 32dfde75
 	clientClusters []string) YamlConfig {
 
 	syncLogMethods := []shardingconfig.SyncLogMethod{{Method: "POST"}}
@@ -430,10 +386,7 @@
 
 	return YamlConfig{
 		listen,
-<<<<<<< HEAD
-=======
 		technicalEndpointListen,
->>>>>>> 32dfde75
 		[]shardingconfig.YAMLUrl{},
 		bodyMaxSize,
 		maxIdleConns,
