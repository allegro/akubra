--- conflicted
+++ resolved
@@ -30,23 +30,15 @@
 	ConnectionTimeout string `yaml:"ConnectionTimeout,omitempty"`
 	// Dial timeout on outgoing connections
 	ConnectionDialTimeout string `yaml:"ConnectionDialTimeout,omitempty"`
-<<<<<<< HEAD
-	//Backend in maintenance mode. Akubra will not send data there
+	// Backend in maintenance mode. Akubra will not send data there
 	MaintainedBackend YAMLURL `yaml:"MaintainedBackend,omitempty"`
-	//List request methods to be logged in synclog in case of backend failure
+	// List request methods to be logged in synclog in case of backend failure
 	SyncLogMethods []string `yaml:"SyncLogMethods,omitempty"`
-	//Should we keep alive connections with backend servers
+	// Should we keep alive connections with backend servers
 	KeepAlive bool                     `yaml:"KeepAlive"`
 	Clusters  map[string]ClusterConfig `yaml:"Clusters,omitempty"`
 	Client    ClientConfig             `yaml:"Client,omitempty"`
-=======
-	// Backend in maintenance mode. Akubra will not send data there
-	MaintainedBackend string `yaml:"MaintainedBackend,omitempty"`
-	// List request methods to be logged in synclog in case of backend failure
-	SyncLogMethods []string `yaml:"SyncLogMethods,omitempty"`
-	// Should we keep alive connections with backend servers
 	KeepAlive bool `yaml:"KeepAlive"`
->>>>>>> 5cc9a237
 }
 
 // Config contains processed YamlConfig data
@@ -71,14 +63,13 @@
 	}
 	url, err := url.Parse(s)
 	if url.Host == "" {
-		return fmt.Errorf("url should match proto:// host[:port]/path scheme, got %q", s)
+		return fmt.Errorf("url should match proto://host[:port]/path scheme, got %q", s)
 	}
 	j.URL = url
 	return err
 }
 
-<<<<<<< HEAD
-//ClusterConfig defines cluster configuration
+// ClusterConfig defines cluster configuration
 type ClusterConfig struct {
 	//Backends should contain s3 backend urls
 	Backends []YAMLURL `yaml:"Backends,omitempty"`
@@ -90,7 +81,7 @@
 	Options map[string]string `yaml:"Options,omitempty"`
 }
 
-//ClientConfig keeps information about client setup
+// ClientConfig keeps information about client setup
 type ClientConfig struct {
 	//Client name
 	Name string `yaml:"Name,omitempty"`
@@ -100,10 +91,7 @@
 	ShardsCount uint64 `yaml:"ShardsCount,omitempty"`
 }
 
-//Parse json config
-=======
 // Parse json config
->>>>>>> 5cc9a237
 func parseConf(file io.Reader) (YamlConfig, error) {
 	rc := YamlConfig{}
 	bs, err := ioutil.ReadAll(file)
