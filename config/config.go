package config

import (
	"io"
	"io/ioutil"
<<<<<<< HEAD
	"os"

=======
	"net/http"
	"os"

	"fmt"

>>>>>>> 32dfde75
	"github.com/allegro/akubra/log"
	logconfig "github.com/allegro/akubra/log/config"
	"github.com/allegro/akubra/metrics"
	shardingconfig "github.com/allegro/akubra/sharding/config"
	set "github.com/deckarep/golang-set"
	"github.com/go-validator/validator"
	yaml "gopkg.in/yaml.v2"
)

// TechnicalEndpointBodyMaxSize for /configuration/validate endpoint
const TechnicalEndpointBodyMaxSize = 8 * 1024

// TechnicalEndpointHeaderContentType for /configuration/validate endpoint
const TechnicalEndpointHeaderContentType = "application/yaml"

// YamlConfig contains configuration fields of config file
type YamlConfig struct {
	// Listen interface and port e.g. "0.0.0.0:8000", "127.0.0.1:9090", ":80"
<<<<<<< HEAD
	Listen string `yaml:"Listen,omitempty" validate:"regexp=^(([0-9]+[.][0-9]+[.][0-9]+[.][0-9]+)?[:][0-9]+)$"`
=======
	Listen                  string `yaml:"Listen,omitempty" validate:"regexp=^(([0-9]+[.][0-9]+[.][0-9]+[.][0-9]+)?[:][0-9]+)$"`
	TechnicalEndpointListen string `yaml:"TechnicalEndpointListen,omitempty" validate:"regexp=^(([0-9]+[.][0-9]+[.][0-9]+[.][0-9]+)?[:][0-9]+)$"`
>>>>>>> 32dfde75
	// List of backend URI's e.g. "http://s3.mydatacenter.org"
	Backends []shardingconfig.YAMLUrl `yaml:"Backends,omitempty,flow"`
	// Maximum accepted body size
	BodyMaxSize shardingconfig.HumanSizeUnits `yaml:"BodyMaxSize,omitempty"`
	// MaxIdleConns see: https://golang.org/pkg/net/http/#Transport
	// Default 0 (no limit)
	MaxIdleConns int `yaml:"MaxIdleConns" validate:"min=0"`
	// MaxIdleConnsPerHost see: https://golang.org/pkg/net/http/#Transport
	// Default 100
	MaxIdleConnsPerHost int `yaml:"MaxIdleConnsPerHost" validate:"min=0"`
	// IdleConnTimeout see: https://golang.org/pkg/net/http/#Transport
	// Default 0 (no limit)
	IdleConnTimeout metrics.Interval `yaml:"IdleConnTimeout"`
	// ResponseHeaderTimeout see: https://golang.org/pkg/net/http/#Transport
	// Default 5s (no limit)
	ResponseHeaderTimeout metrics.Interval `yaml:"ResponseHeaderTimeout"`

	Clusters map[string]shardingconfig.ClusterConfig `yaml:"Clusters,omitempty"`
	// Additional not amazon specific headers proxy will add to original request
	AdditionalRequestHeaders shardingconfig.AdditionalHeaders `yaml:"AdditionalRequestHeaders,omitempty"`
	// Additional headers added to backend response
	AdditionalResponseHeaders shardingconfig.AdditionalHeaders `yaml:"AdditionalResponseHeaders,omitempty"`
	// Read timeout on outgoing connections

	// Backend in maintenance mode. Akubra will not send data there
	MaintainedBackends []shardingconfig.YAMLUrl `yaml:"MaintainedBackends,omitempty"`

	// List request methods to be logged in synclog in case of backend failure
	SyncLogMethods []shardingconfig.SyncLogMethod `yaml:"SyncLogMethods,omitempty"`
	Client         *shardingconfig.ClientConfig   `yaml:"Client,omitempty"`
	Logging        logconfig.LoggingConfig        `yaml:"Logging,omitempty"`
	Metrics        metrics.Config                 `yaml:"Metrics,omitempty"`
	// Should we keep alive connections with backend servers
	DisableKeepAlives bool `yaml:"DisableKeepAlives"`
}

// Config contains processed YamlConfig data
type Config struct {
	YamlConfig
	SyncLogMethodsSet set.Set
	Synclog           log.Logger
	Accesslog         log.Logger
	Mainlog           log.Logger
	ClusterSyncLog    log.Logger
}

// Parse json config
func parseConf(file io.Reader) (YamlConfig, error) {
	rc := YamlConfig{}
	bs, err := ioutil.ReadAll(file)
	if err != nil {
		return rc, err
	}
	err = yaml.Unmarshal(bs, &rc)
	if err != nil {
		return rc, err
	}
	return rc, err
}

func setupLoggers(conf *Config) (err error) {
	emptyLoggerConfig := log.LoggerConfig{}

	if conf.Logging.Accesslog == emptyLoggerConfig {
		conf.Logging.Accesslog = log.LoggerConfig{Syslog: "LOG_LOCAL0"}
	}

	conf.Accesslog, err = log.NewLogger(conf.Logging.Accesslog)

	if err != nil {
		return err
<<<<<<< HEAD
	}

	if conf.Logging.Synclog == emptyLoggerConfig {
		conf.Logging.Synclog = log.LoggerConfig{
			Syslog:    "LOG_LOCAL1",
			PlainText: true,
		}

	}
	conf.Synclog, err = log.NewLogger(conf.Logging.Synclog)

	if err != nil {
		return err
	}

	if conf.Logging.Mainlog == emptyLoggerConfig {
		conf.Logging.Mainlog = log.LoggerConfig{Syslog: "LOG_LOCAL2"}
	}

	conf.Mainlog, err = log.NewLogger(conf.Logging.Mainlog)
	log.DefaultLogger = conf.Mainlog
	if err != nil {
		return err
	}

	if conf.Logging.ClusterSyncLog == emptyLoggerConfig {
		conf.Logging.ClusterSyncLog = log.LoggerConfig{
			Syslog:    "LOG_LOCAL3",
			PlainText: true,
		}
	}

=======
	}

	if conf.Logging.Synclog == emptyLoggerConfig {
		conf.Logging.Synclog = log.LoggerConfig{
			Syslog:    "LOG_LOCAL1",
			PlainText: true,
		}

	}
	conf.Synclog, err = log.NewLogger(conf.Logging.Synclog)

	if err != nil {
		return err
	}

	if conf.Logging.Mainlog == emptyLoggerConfig {
		conf.Logging.Mainlog = log.LoggerConfig{Syslog: "LOG_LOCAL2"}
	}

	conf.Mainlog, err = log.NewLogger(conf.Logging.Mainlog)
	log.DefaultLogger = conf.Mainlog
	if err != nil {
		return err
	}

	if conf.Logging.ClusterSyncLog == emptyLoggerConfig {
		conf.Logging.ClusterSyncLog = log.LoggerConfig{
			Syslog:    "LOG_LOCAL3",
			PlainText: true,
		}
	}

>>>>>>> 32dfde75
	conf.ClusterSyncLog, err = log.NewLogger(conf.Logging.ClusterSyncLog)

	return err
}

// Configure parse configuration file
func Configure(configFilePath string) (conf Config, err error) {
	confFile, err := os.Open(configFilePath)
	if err != nil {
		log.Fatalf("[ ERROR ] Problem with opening config file: '%s' - err: %v !", configFilePath, err)
		return conf, err
	}
	defer confFile.Close()

	yconf, err := parseConf(confFile)
	if err != nil {
		log.Fatalf("[ ERROR ] Problem with parsing config file: '%s' - err: %v !", configFilePath, err)
		return conf, err
	}
	conf.YamlConfig = yconf

	setupSyncLogThread(&conf, []interface{}{"PUT", "GET", "HEAD", "DELETE", "OPTIONS"})

	err = setupLoggers(&conf)
	return conf, err
}

func setupSyncLogThread(conf *Config, methods []interface{}) {
	if len(conf.SyncLogMethods) > 0 {
		conf.SyncLogMethodsSet = set.NewThreadUnsafeSet()
		for _, v := range conf.SyncLogMethods {
			conf.SyncLogMethodsSet.Add(v.Method)
		}
	} else {
		conf.SyncLogMethodsSet = set.NewThreadUnsafeSetFromSlice(methods)
	}
}

// ValidateConf validate configuration from YAML file
func ValidateConf(conf YamlConfig, enableLogicalValidator bool) (bool, map[string][]error) {
	validator.SetValidationFunc("NoEmptyValuesSlice", NoEmptyValuesInSliceValidator)
	validator.SetValidationFunc("UniqueValuesSlice", UniqueValuesInSliceValidator)
	valid, validationErrors := validator.Validate(conf)
<<<<<<< HEAD
	if enableLogicalValidator {
		conf.ClientClustersEntryLogicalValidator(&valid, &validationErrors)
=======
	if valid && enableLogicalValidator {
		conf.ClientClustersEntryLogicalValidator(&valid, &validationErrors)
		conf.ListenPortsLogicalValidator(&valid, &validationErrors)
>>>>>>> 32dfde75
	}
	for propertyName, validatorMessage := range validationErrors {
		log.Printf("[ ERROR ] YAML config validation -> propertyName: '%s', validatorMessage: '%s'\n", propertyName, validatorMessage)
	}
	return valid, validationErrors
<<<<<<< HEAD
=======
}

// ValidateConfigurationHTTPHandler is used in technical HTTP endpoint for config file validation
func ValidateConfigurationHTTPHandler(w http.ResponseWriter, r *http.Request) {
	if r.Method != http.MethodPost {
		w.WriteHeader(http.StatusMethodNotAllowed)
		return
	}

	validationResult := RequestHeaderContentLengthValidator(*r, TechnicalEndpointBodyMaxSize)
	if validationResult > 0 {
		w.WriteHeader(validationResult)
		return
	}

	validationResult = RequestHeaderContentTypeValidator(*r, TechnicalEndpointHeaderContentType)
	if validationResult > 0 {
		w.WriteHeader(validationResult)
		return
	}

	w.Header().Set("Content-Type", "text/plain; charset=utf-8")
	body, err := ioutil.ReadAll(r.Body)
	if err != nil {
		w.WriteHeader(http.StatusInternalServerError)
		io.WriteString(w, fmt.Sprintf("Request Body Read Error: %s\n", err))
		return
	}

	var yamlConfig YamlConfig
	err = yaml.Unmarshal(body, &yamlConfig)
	if err != nil {
		w.WriteHeader(http.StatusBadRequest)
		io.WriteString(w, fmt.Sprintf("YAML Unmarshal Error: %s", err))
		return
	}
	defer r.Body.Close()

	valid, errs := ValidateConf(yamlConfig, true)
	if !valid {
		log.Println("YAML validation - by technical endpoint - errors:", errs)
		w.WriteHeader(http.StatusBadRequest)
		io.WriteString(w, fmt.Sprintf("%s", errs))
		return
	}
	log.Println("Configuration checked (by technical endpoint) - OK.")
	fmt.Fprintf(w, "Configuration checked - OK.")

	w.WriteHeader(http.StatusOK)
	return
>>>>>>> 32dfde75
}<|MERGE_RESOLUTION|>--- conflicted
+++ resolved
@@ -3,16 +3,11 @@
 import (
 	"io"
 	"io/ioutil"
-<<<<<<< HEAD
-	"os"
-
-=======
 	"net/http"
 	"os"
 
 	"fmt"
 
->>>>>>> 32dfde75
 	"github.com/allegro/akubra/log"
 	logconfig "github.com/allegro/akubra/log/config"
 	"github.com/allegro/akubra/metrics"
@@ -31,12 +26,8 @@
 // YamlConfig contains configuration fields of config file
 type YamlConfig struct {
 	// Listen interface and port e.g. "0.0.0.0:8000", "127.0.0.1:9090", ":80"
-<<<<<<< HEAD
-	Listen string `yaml:"Listen,omitempty" validate:"regexp=^(([0-9]+[.][0-9]+[.][0-9]+[.][0-9]+)?[:][0-9]+)$"`
-=======
 	Listen                  string `yaml:"Listen,omitempty" validate:"regexp=^(([0-9]+[.][0-9]+[.][0-9]+[.][0-9]+)?[:][0-9]+)$"`
 	TechnicalEndpointListen string `yaml:"TechnicalEndpointListen,omitempty" validate:"regexp=^(([0-9]+[.][0-9]+[.][0-9]+[.][0-9]+)?[:][0-9]+)$"`
->>>>>>> 32dfde75
 	// List of backend URI's e.g. "http://s3.mydatacenter.org"
 	Backends []shardingconfig.YAMLUrl `yaml:"Backends,omitempty,flow"`
 	// Maximum accepted body size
@@ -108,7 +99,6 @@
 
 	if err != nil {
 		return err
-<<<<<<< HEAD
 	}
 
 	if conf.Logging.Synclog == emptyLoggerConfig {
@@ -141,40 +131,6 @@
 		}
 	}
 
-=======
-	}
-
-	if conf.Logging.Synclog == emptyLoggerConfig {
-		conf.Logging.Synclog = log.LoggerConfig{
-			Syslog:    "LOG_LOCAL1",
-			PlainText: true,
-		}
-
-	}
-	conf.Synclog, err = log.NewLogger(conf.Logging.Synclog)
-
-	if err != nil {
-		return err
-	}
-
-	if conf.Logging.Mainlog == emptyLoggerConfig {
-		conf.Logging.Mainlog = log.LoggerConfig{Syslog: "LOG_LOCAL2"}
-	}
-
-	conf.Mainlog, err = log.NewLogger(conf.Logging.Mainlog)
-	log.DefaultLogger = conf.Mainlog
-	if err != nil {
-		return err
-	}
-
-	if conf.Logging.ClusterSyncLog == emptyLoggerConfig {
-		conf.Logging.ClusterSyncLog = log.LoggerConfig{
-			Syslog:    "LOG_LOCAL3",
-			PlainText: true,
-		}
-	}
-
->>>>>>> 32dfde75
 	conf.ClusterSyncLog, err = log.NewLogger(conf.Logging.ClusterSyncLog)
 
 	return err
@@ -218,21 +174,14 @@
 	validator.SetValidationFunc("NoEmptyValuesSlice", NoEmptyValuesInSliceValidator)
 	validator.SetValidationFunc("UniqueValuesSlice", UniqueValuesInSliceValidator)
 	valid, validationErrors := validator.Validate(conf)
-<<<<<<< HEAD
-	if enableLogicalValidator {
-		conf.ClientClustersEntryLogicalValidator(&valid, &validationErrors)
-=======
 	if valid && enableLogicalValidator {
 		conf.ClientClustersEntryLogicalValidator(&valid, &validationErrors)
 		conf.ListenPortsLogicalValidator(&valid, &validationErrors)
->>>>>>> 32dfde75
 	}
 	for propertyName, validatorMessage := range validationErrors {
 		log.Printf("[ ERROR ] YAML config validation -> propertyName: '%s', validatorMessage: '%s'\n", propertyName, validatorMessage)
 	}
 	return valid, validationErrors
-<<<<<<< HEAD
-=======
 }
 
 // ValidateConfigurationHTTPHandler is used in technical HTTP endpoint for config file validation
@@ -283,5 +232,4 @@
 
 	w.WriteHeader(http.StatusOK)
 	return
->>>>>>> 32dfde75
 }