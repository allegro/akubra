--- conflicted
+++ resolved
@@ -2,7 +2,6 @@
 
 import (
 	"errors"
-	"fmt"
 	"net/http"
 	"net/http/httptest"
 	"testing"
@@ -10,19 +9,13 @@
 	httphandlerconfig "github.com/allegro/akubra/httphandler/config"
 	"github.com/allegro/akubra/metrics"
 	regionsconfig "github.com/allegro/akubra/regions/config"
-<<<<<<< HEAD
-	"github.com/allegro/akubra/storages/auth"
-	"github.com/allegro/akubra/storages/config"
-	"github.com/stretchr/testify/assert"
-	"github.com/stretchr/testify/require"
-	"gopkg.in/validator.v1"
-=======
 	transportconfig "github.com/allegro/akubra/transport/config"
 	"github.com/stretchr/testify/assert"
 	"github.com/stretchr/testify/require"
 	"gopkg.in/validator.v1"
+	"github.com/allegro/akubra/storages/auth"
+	"github.com/allegro/akubra/storages/config"
 	"time"
->>>>>>> 07e5da90
 )
 
 type CustomItemsTestUnique struct {
@@ -279,201 +272,6 @@
 		validationErrors["RegionsEntryLogicalValidator"][0])
 }
 
-<<<<<<< HEAD
-func TestValidatorShouldFailWhenADomainContainingOtherDomainAsSubDomainIsDefined(t *testing.T) {
-	regionConfig := regionsconfig.Region{
-		Domains: []string{"domain.dc", "other.domain.dc"},
-	}
-	var size httphandlerconfig.HumanSizeUnits
-	size.SizeInBytes = 2048
-	regions := map[string]regionsconfig.Region{"testregion": regionConfig}
-	yamlConfig := PrepareYamlConfig(size, 31, 45, "127.0.0.1:81", "127.0.0.1:1234", "127.0.0.1:1235", regions)
-	valid, validationErrors := yamlConfig.DomainsEntryLogicalValidator()
-	assert.False(t, valid)
-	assert.Equal(
-		t,
-		errors.New("Invalid domain 'other.domain.dc', it conflicts with 'domain.dc'"),
-		validationErrors["DomainsEntryLogicalValidator"][0])
-}
-
-func TestValidatorShouldFailWithWrongDomainDeclarationOrder(t *testing.T) {
-	regionConfig := regionsconfig.Region{
-		Domains: []string{"other.domain.dc", "domain.dc"},
-	}
-	var size httphandlerconfig.HumanSizeUnits
-	size.SizeInBytes = 2048
-	regions := map[string]regionsconfig.Region{"testregion": regionConfig}
-	yamlConfig := PrepareYamlConfig(size, 31, 45, "127.0.0.1:81", "127.0.0.1:1234", "127.0.0.1:1235", regions)
-	valid, validationErrors := yamlConfig.DomainsEntryLogicalValidator()
-	assert.False(t, valid)
-	assert.Equal(
-		t,
-		errors.New("Invalid domain 'domain.dc', it conflicts with 'other.domain.dc'"),
-		validationErrors["DomainsEntryLogicalValidator"][0])
-}
-
-func TestValidatorShouldFailWithADomainContainingOtherDomainIsDefinedInDifferentRegions(t *testing.T) {
-	regionConfig := regionsconfig.Region{
-		Domains: []string{"domain.dc"},
-	}
-	regionConfig1 := regionsconfig.Region{
-		Domains: []string{"other.domain.dc"},
-	}
-
-	var size httphandlerconfig.HumanSizeUnits
-	size.SizeInBytes = 2048
-	regions := map[string]regionsconfig.Region{
-		"testregion":  regionConfig,
-		"testregion1": regionConfig1,
-	}
-	yamlConfig := PrepareYamlConfig(size, 31, 45, "127.0.0.1:81", "127.0.0.1:1234", "127.0.0.1:1235", regions)
-	valid, validationErrors := yamlConfig.DomainsEntryLogicalValidator()
-	assert.False(t, valid)
-	assert.Equal(
-		t,
-		errors.New("Invalid domain 'other.domain.dc', it conflicts with 'domain.dc'"),
-		validationErrors["DomainsEntryLogicalValidator"][0])
-}
-
-func TestValidatorShouldFailWhenDomainIsUsedMultipleTimes(t *testing.T) {
-	regionConfig := regionsconfig.Region{
-		Domains: []string{"domain.dc"},
-	}
-	regionConfig1 := regionsconfig.Region{
-		Domains: []string{"domain.dc"},
-	}
-
-	var size httphandlerconfig.HumanSizeUnits
-	size.SizeInBytes = 2048
-	regions := map[string]regionsconfig.Region{
-		"testregion":  regionConfig,
-		"testregion1": regionConfig1,
-	}
-	yamlConfig := PrepareYamlConfig(size, 31, 45, "127.0.0.1:81", "127.0.0.1:1234", "127.0.0.1:1235", regions)
-	valid, validationErrors := yamlConfig.DomainsEntryLogicalValidator()
-	assert.False(t, valid)
-	assert.Equal(
-		t,
-		errors.New("Invalid domain 'domain.dc', it conflicts with 'domain.dc'"),
-		validationErrors["DomainsEntryLogicalValidator"][0])
-}
-
-func TestValidatorShouldPassWithProperDomainsDefined(t *testing.T) {
-	regionConfig := regionsconfig.Region{
-		Domains: []string{"domain.dc", "sub.domain.dc2"},
-	}
-	regionConfig1 := regionsconfig.Region{
-		Domains: []string{"other-domain.dc"},
-	}
-
-	var size httphandlerconfig.HumanSizeUnits
-	size.SizeInBytes = 2048
-	regions := map[string]regionsconfig.Region{
-		"testregion":  regionConfig,
-		"testregion1": regionConfig1,
-	}
-	yamlConfig := PrepareYamlConfig(size, 31, 45, "127.0.0.1:81", "127.0.0.1:1234", "127.0.0.1:1235", regions)
-	valid, validationErrors := yamlConfig.DomainsEntryLogicalValidator()
-	assert.True(t, valid)
-	assert.Empty(
-		t,
-		validationErrors["DomainsEntryLogicalValidator"])
-}
-
-func TestValidatorShouldFailWhenPathStyleBackendHasNoSecretKeyOrAccessKeyProvidedOrIsOfWrongType(t *testing.T) {
-	backendProperties := make(map[string]string, 1)
-	backendProperties["AccessKey"] = "123a"
-	backendWithoutSecret := config.Backend{
-		Properties:     backendProperties,
-		ForcePathStyle: true,
-		Type:           auth.S3FixedKey,
-	}
-	backendProperties2 := make(map[string]string, 1)
-	backendProperties2["Secret"] = "32"
-	backendWithoutAccessKey := config.Backend{
-		Properties:     backendProperties2,
-		ForcePathStyle: true,
-		Type:           auth.S3FixedKey,
-	}
-	backendProperties3 := make(map[string]string, 2)
-	backendWithWrongType := config.Backend{
-		Properties:     backendProperties3,
-		ForcePathStyle: true,
-		Type:           auth.Passthrough,
-	}
-	backendProperties4 := make(map[string]string, 0)
-	backendWithoutAuthEndpoint := config.Backend{
-		Properties:     backendProperties4,
-		ForcePathStyle: true,
-		Type:           auth.S3AuthService,
-	}
-
-	invalidBackendsMap := make(map[string]config.Backend, 4)
-	invalidBackendsMap["backend1"] = backendWithoutSecret
-	invalidBackendsMap["backend2"] = backendWithoutAccessKey
-	invalidBackendsMap["backend3"] = backendWithWrongType
-	invalidBackendsMap["backend4"] = backendWithoutAuthEndpoint
-	yamlConfig := YamlConfig{
-		Backends: invalidBackendsMap,
-	}
-
-	valid, validationErrors := yamlConfig.BackendsLogicalValidator()
-
-	assert.Len(t, validationErrors["BackendsLogicalValidator"], 4)
-	assert.False(t, valid)
-	assert.Contains(
-		t,
-		validationErrors["BackendsLogicalValidator"],
-		fmt.Errorf("Backend backend1 has ForcePathStyle turned on, but it's missing Secret"))
-	assert.Contains(
-		t,
-		validationErrors["BackendsLogicalValidator"],
-		fmt.Errorf("Backend backend2 has ForcePathStyle turned on, but it's missing AccessKey"))
-	assert.Contains(
-		t,
-		validationErrors["BackendsLogicalValidator"],
-		fmt.Errorf("Backend backend3 has ForcePathStyle turned on, but it's of wrong type"))
-	assert.Contains(
-		t,
-		validationErrors["BackendsLogicalValidator"],
-		fmt.Errorf("Backend backend4 has ForcePathStyle turned on, but it's missing AuthServiceEndpoint"))
-}
-
-func TestValidatorShouldPassWhenBackendsAreDefinedProperly(t *testing.T) {
-	backendProperties1 := make(map[string]string, 2)
-	backendProperties1["AccessKey"] = "123a"
-	backendProperties1["Secret"] = "123"
-	validBackend1 := config.Backend{
-		Properties:     backendProperties1,
-		ForcePathStyle: true,
-		Type:           auth.S3FixedKey,
-	}
-	backendProperties2 := make(map[string]string, 1)
-	backendProperties2["AuthServiceEndpoint"] = "http://localhost/auth"
-	validBackend2 := config.Backend{
-		Properties:     backendProperties2,
-		ForcePathStyle: true,
-		Type:           auth.S3AuthService,
-	}
-	validBackend3 := config.Backend{
-		Properties:     make(map[string]string, 0),
-		ForcePathStyle: false,
-		Type:           auth.Passthrough,
-	}
-	validBackendsMap := make(map[string]config.Backend, 3)
-	validBackendsMap["backend1"] = validBackend1
-	validBackendsMap["backend2"] = validBackend2
-	validBackendsMap["backend2"] = validBackend3
-
-	yamlConfig := YamlConfig{
-		Backends: validBackendsMap,
-	}
-
-	valid, validationErrors := yamlConfig.BackendsLogicalValidator()
-
-	assert.Len(t, validationErrors["BackendsLogicalValidator"], 0)
-	assert.True(t, valid)
-=======
 func TestValidatorShouldFailWithEmptyTransportsDefinition(t *testing.T) {
 	transports := make(transportconfig.Transports, 0)
 	var size httphandlerconfig.HumanSizeUnits
@@ -661,5 +459,199 @@
 			Properties: testTransportProps,
 		},
 	}
->>>>>>> 07e5da90
+}
+
+func TestValidatorShouldFailWhenADomainContainingOtherDomainAsSubDomainIsDefined(t *testing.T) {
+	regionConfig := regionsconfig.Region{
+		Domains: []string{"domain.dc", "other.domain.dc"},
+	}
+	var size httphandlerconfig.HumanSizeUnits
+	size.SizeInBytes = 2048
+	regions := map[string]regionsconfig.Region{"testregion": regionConfig}
+	yamlConfig := PrepareYamlConfig(size, 31, 45, "127.0.0.1:81", "127.0.0.1:1234", "127.0.0.1:1235", regions)
+	valid, validationErrors := yamlConfig.DomainsEntryLogicalValidator()
+	assert.False(t, valid)
+	assert.Equal(
+		t,
+		errors.New("Invalid domain 'other.domain.dc', it conflicts with 'domain.dc'"),
+		validationErrors["DomainsEntryLogicalValidator"][0])
+}
+
+func TestValidatorShouldFailWithWrongDomainDeclarationOrder(t *testing.T) {
+	regionConfig := regionsconfig.Region{
+		Domains: []string{"other.domain.dc", "domain.dc"},
+	}
+	var size httphandlerconfig.HumanSizeUnits
+	size.SizeInBytes = 2048
+	regions := map[string]regionsconfig.Region{"testregion": regionConfig}
+	yamlConfig := PrepareYamlConfig(size, 31, 45, "127.0.0.1:81", "127.0.0.1:1234", "127.0.0.1:1235", regions)
+	valid, validationErrors := yamlConfig.DomainsEntryLogicalValidator()
+	assert.False(t, valid)
+	assert.Equal(
+		t,
+		errors.New("Invalid domain 'domain.dc', it conflicts with 'other.domain.dc'"),
+		validationErrors["DomainsEntryLogicalValidator"][0])
+}
+
+func TestValidatorShouldFailWithADomainContainingOtherDomainIsDefinedInDifferentRegions(t *testing.T) {
+	regionConfig := regionsconfig.Region{
+		Domains: []string{"domain.dc"},
+	}
+	regionConfig1 := regionsconfig.Region{
+		Domains: []string{"other.domain.dc"},
+	}
+
+	var size httphandlerconfig.HumanSizeUnits
+	size.SizeInBytes = 2048
+	regions := map[string]regionsconfig.Region{
+		"testregion":  regionConfig,
+		"testregion1": regionConfig1,
+	}
+	yamlConfig := PrepareYamlConfig(size, 31, 45, "127.0.0.1:81", "127.0.0.1:1234", "127.0.0.1:1235", regions)
+	valid, validationErrors := yamlConfig.DomainsEntryLogicalValidator()
+	assert.False(t, valid)
+	assert.Equal(
+		t,
+		errors.New("Invalid domain 'other.domain.dc', it conflicts with 'domain.dc'"),
+		validationErrors["DomainsEntryLogicalValidator"][0])
+}
+
+func TestValidatorShouldFailWhenDomainIsUsedMultipleTimes(t *testing.T) {
+	regionConfig := regionsconfig.Region{
+		Domains: []string{"domain.dc"},
+	}
+	regionConfig1 := regionsconfig.Region{
+		Domains: []string{"domain.dc"},
+	}
+
+	var size httphandlerconfig.HumanSizeUnits
+	size.SizeInBytes = 2048
+	regions := map[string]regionsconfig.Region{
+		"testregion":  regionConfig,
+		"testregion1": regionConfig1,
+	}
+	yamlConfig := PrepareYamlConfig(size, 31, 45, "127.0.0.1:81", "127.0.0.1:1234", "127.0.0.1:1235", regions)
+	valid, validationErrors := yamlConfig.DomainsEntryLogicalValidator()
+	assert.False(t, valid)
+	assert.Equal(
+		t,
+		errors.New("Invalid domain 'domain.dc', it conflicts with 'domain.dc'"),
+		validationErrors["DomainsEntryLogicalValidator"][0])
+}
+
+func TestValidatorShouldPassWithProperDomainsDefined(t *testing.T) {
+	regionConfig := regionsconfig.Region{
+		Domains: []string{"domain.dc", "sub.domain.dc2"},
+	}
+	regionConfig1 := regionsconfig.Region{
+		Domains: []string{"other-domain.dc"},
+	}
+
+	var size httphandlerconfig.HumanSizeUnits
+	size.SizeInBytes = 2048
+	regions := map[string]regionsconfig.Region{
+		"testregion":  regionConfig,
+		"testregion1": regionConfig1,
+	}
+	yamlConfig := PrepareYamlConfig(size, 31, 45, "127.0.0.1:81", "127.0.0.1:1234", "127.0.0.1:1235", regions)
+	valid, validationErrors := yamlConfig.DomainsEntryLogicalValidator()
+	assert.True(t, valid)
+	assert.Empty(
+		t,
+		validationErrors["DomainsEntryLogicalValidator"])
+}
+
+func TestValidatorShouldFailWhenPathStyleBackendHasNoSecretKeyOrAccessKeyProvidedOrIsOfWrongType(t *testing.T) {
+	backendProperties := make(map[string]string, 1)
+	backendProperties["AccessKey"] = "123a"
+	backendWithoutSecret := config.Backend{
+		Properties:     backendProperties,
+		ForcePathStyle: true,
+		Type:           auth.S3FixedKey,
+	}
+	backendProperties2 := make(map[string]string, 1)
+	backendProperties2["Secret"] = "32"
+	backendWithoutAccessKey := config.Backend{
+		Properties:     backendProperties2,
+		ForcePathStyle: true,
+		Type:           auth.S3FixedKey,
+	}
+	backendProperties3 := make(map[string]string, 2)
+	backendWithWrongType := config.Backend{
+		Properties:     backendProperties3,
+		ForcePathStyle: true,
+		Type:           auth.Passthrough,
+	}
+	backendProperties4 := make(map[string]string, 0)
+	backendWithoutAuthEndpoint := config.Backend{
+		Properties:     backendProperties4,
+		ForcePathStyle: true,
+		Type:           auth.S3AuthService,
+	}
+
+	invalidBackendsMap := make(map[string]config.Backend, 4)
+	invalidBackendsMap["backend1"] = backendWithoutSecret
+	invalidBackendsMap["backend2"] = backendWithoutAccessKey
+	invalidBackendsMap["backend3"] = backendWithWrongType
+	invalidBackendsMap["backend4"] = backendWithoutAuthEndpoint
+	yamlConfig := YamlConfig{
+		Backends: invalidBackendsMap,
+	}
+
+	valid, validationErrors := yamlConfig.BackendsLogicalValidator()
+
+	assert.Len(t, validationErrors["BackendsLogicalValidator"], 4)
+	assert.False(t, valid)
+	assert.Contains(
+		t,
+		validationErrors["BackendsLogicalValidator"],
+		fmt.Errorf("Backend backend1 has ForcePathStyle turned on, but it's missing Secret"))
+	assert.Contains(
+		t,
+		validationErrors["BackendsLogicalValidator"],
+		fmt.Errorf("Backend backend2 has ForcePathStyle turned on, but it's missing AccessKey"))
+	assert.Contains(
+		t,
+		validationErrors["BackendsLogicalValidator"],
+		fmt.Errorf("Backend backend3 has ForcePathStyle turned on, but it's of wrong type"))
+	assert.Contains(
+		t,
+		validationErrors["BackendsLogicalValidator"],
+		fmt.Errorf("Backend backend4 has ForcePathStyle turned on, but it's missing AuthServiceEndpoint"))
+}
+
+func TestValidatorShouldPassWhenBackendsAreDefinedProperly(t *testing.T) {
+	backendProperties1 := make(map[string]string, 2)
+	backendProperties1["AccessKey"] = "123a"
+	backendProperties1["Secret"] = "123"
+	validBackend1 := config.Backend{
+		Properties:     backendProperties1,
+		ForcePathStyle: true,
+		Type:           auth.S3FixedKey,
+	}
+	backendProperties2 := make(map[string]string, 1)
+	backendProperties2["AuthServiceEndpoint"] = "http://localhost/auth"
+	validBackend2 := config.Backend{
+		Properties:     backendProperties2,
+		ForcePathStyle: true,
+		Type:           auth.S3AuthService,
+	}
+	validBackend3 := config.Backend{
+		Properties:     make(map[string]string, 0),
+		ForcePathStyle: false,
+		Type:           auth.Passthrough,
+	}
+	validBackendsMap := make(map[string]config.Backend, 3)
+	validBackendsMap["backend1"] = validBackend1
+	validBackendsMap["backend2"] = validBackend2
+	validBackendsMap["backend2"] = validBackend3
+
+	yamlConfig := YamlConfig{
+		Backends: validBackendsMap,
+	}
+
+	valid, validationErrors := yamlConfig.BackendsLogicalValidator()
+
+	assert.Len(t, validationErrors["BackendsLogicalValidator"], 0)
+	assert.True(t, valid)
 }