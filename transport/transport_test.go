--- conflicted
+++ resolved
@@ -8,42 +8,6 @@
 	"net/url"
 	"testing"
 	"time"
-<<<<<<< HEAD
-
-	"github.com/allegro/akubra/dial"
-	"github.com/stretchr/testify/assert"
-	"github.com/stretchr/testify/require"
-)
-
-func TestClosePipeAfterCopy(t *testing.T) {
-	forkCount := 3
-	stream := []byte("zażółć gęślą jaźń\r\n")
-	writer, readers := multiplicateReadClosers(forkCount)
-	go func() {
-		_, err := writer.Write(stream)
-		if err != nil {
-			t.Error("Cannot write to multiwriter")
-		}
-		for _, r := range readers {
-			pr := r.(*io.PipeReader)
-			err := pr.CloseWithError(io.EOF)
-			if err != nil {
-				t.Log("io pkg broke some promisses :/")
-			}
-		}
-	}()
-	for _, r := range readers {
-		p := make([]byte, len(stream))
-		n, err := io.ReadFull(r, p)
-		if n < len(stream) {
-			t.Errorf("Read full read only %d bytes and returned Error %s", n, err.Error())
-		}
-		if err != nil {
-			t.Logf("%q", err.Error())
-		}
-	}
-=======
->>>>>>> 06cc9432
 
 	"github.com/allegro/akubra/dial"
 	"github.com/stretchr/testify/assert"
@@ -100,11 +64,7 @@
 	return urls
 }
 
-<<<<<<< HEAD
-func mkTransportWithRoundTripper(urls []*url.URL, rt http.RoundTripper, t *testing.T)  *MultiTransport {
-=======
 func mkTransportWithRoundTripper(urls []*url.URL, rt http.RoundTripper, t *testing.T) *MultiTransport {
->>>>>>> 06cc9432
 	return &MultiTransport{
 		RoundTripper: rt,
 		Backends:     urls,
