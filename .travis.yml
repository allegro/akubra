--- conflicted
+++ resolved
@@ -1,12 +1,6 @@
 language: go
 
-<<<<<<< HEAD
-go:
-  - 1.9
-  - "1.10"
-=======
 go_import_path: github.com/allegro/akubra
->>>>>>> b53a186a
 
 go:
   - "1.12"