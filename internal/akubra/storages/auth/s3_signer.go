package auth

import (
	"errors"
	"net/http"
	"strconv"
	"strings"
	"time"

	"github.com/allegro/akubra/internal/akubra/utils"

<<<<<<< HEAD
	"github.com/allegro/akubra/internal/akubra/crdstore"
	"github.com/allegro/akubra/internal/akubra/httphandler"
	"github.com/allegro/akubra/internal/akubra/log"
	"github.com/allegro/akubra/external/miniotweak/s3signer"
=======
	"github.com/allegro/akubra/external/miniotweak/s3signer"
	"github.com/allegro/akubra/internal/akubra/crdstore"
	"github.com/allegro/akubra/internal/akubra/httphandler"
	"github.com/allegro/akubra/internal/akubra/log"
>>>>>>> de2876ad
)

// APIErrorCode type of error status.
type APIErrorCode int

// Error codes, non exhaustive list - http://docs.aws.amazon.com/AmazonS3/latest/API/ErrorResponses.html
const (
	ErrSignatureDoesNotMatch APIErrorCode = iota
	ErrUnsupportedSignatureVersion
	ErrNone
)

var v4IgnoredHeaders = map[string]bool{
	"Authorization":   true,
	"Content-Type":    true,
	"Content-Length":  true,
	"User-Agent":      true,
	"Connection":      true,
	"X-Forwarded-For": true,
}

var noHeadersIgnored = make(map[string]bool)

<<<<<<< HEAD
// DoesSignMatch - Verify authorization header with calculated header
// returns true if matches, false otherwise. if error is not nil then it is always false
func DoesSignMatch(r *http.Request, cred Keys, ignoredCanonicalizedHeaders map[string]bool) APIErrorCode {
	authHeader, err := extractAuthHeader(r.Header)
	if err != ErrNone {
		if err == ErrAuthHeaderEmpty {
			return ErrNone
		}
		return err
	}
=======
//DoesSignMatch - Verify authorization header with calculated header
//returns true if matches, false otherwise. if error is not nil then it is always false
func DoesSignMatch(r *http.Request, cred Keys, ignoredCanonicalizedHeaders map[string]bool) APIErrorCode {
	authHeaderVal := r.Context().Value(httphandler.AuthHeader)
	if authHeaderVal == nil {
		return ErrNone
	}
	authHeader := authHeaderVal.(*utils.ParsedAuthorizationHeader)

>>>>>>> de2876ad
	switch authHeader.Version {
	case utils.SignV2Algorithm:
		result, err := s3signer.VerifyV2(r, cred.SecretAccessKey, ignoredCanonicalizedHeaders)
		if err != nil {
			reqID := utils.RequestID(r)
			log.Printf("Error while verifying V2 Signature for request %s: %s", reqID, err)
		}
		if !result {
			return ErrSignatureDoesNotMatch
		}
	case utils.SignV4Algorithm:
		result, err := s3signer.VerifyV4(r, cred.SecretAccessKey)
		if err != nil {
			reqID := r.Context().Value(log.ContextreqIDKey)
			log.Printf("Error while verifying V4 Signature for request %s: %s", reqID, err)
		}
		if !result {
			return ErrSignatureDoesNotMatch
		}
	default:
		return ErrUnsupportedSignatureVersion
	}

	return ErrNone
}

// Keys user credentials
type Keys struct {
	AccessKeyID     string `json:"access-key" yaml:"AccessKey"`
	SecretAccessKey string `json:"secret-key" yaml:"Secret"`
}

<<<<<<< HEAD
func responseForbidden(req *http.Request) *http.Response {
	return &http.Response{
		Status:     "403 Forbidden",
		StatusCode: http.StatusForbidden,
		Proto:      req.Proto,
		ProtoMajor: req.ProtoMajor,
		ProtoMinor: req.ProtoMinor,
		Request:    req,
	}
}

type authRoundTripper struct {
	rt                          http.RoundTripper
	keys                        Keys
	ignoredCanonicalizedHeaders map[string]bool
}

// RoundTrip implements http.RoundTripper interface
func (art authRoundTripper) RoundTrip(req *http.Request) (*http.Response, error) {
	if DoesSignMatch(req, art.keys, art.ignoredCanonicalizedHeaders) == ErrNone {
		return art.rt.RoundTrip(req)
	}
	return responseForbidden(req), nil
}

// S3Decorator checks if request Signature matches s3 keys
func S3Decorator(keys Keys) httphandler.Decorator {
	return func(rt http.RoundTripper) http.RoundTripper {
		return authRoundTripper{keys: keys}
	}
}

=======
>>>>>>> de2876ad
type signRoundTripper struct {
	rt                          http.RoundTripper
	keys                        Keys
	region                      string
	host                        string
	ignoredCanonicalizedHeaders map[string]bool
	v4IgnoredHeaders            map[string]bool
}

type signAuthServiceRoundTripper struct {
	rt                          http.RoundTripper
	crd                         *crdstore.CredentialsStore
	backend                     string
	host                        string
	ignoredCanonicalizedHeaders map[string]bool
	v4IgnoredHeaders            map[string]bool
}

// RoundTrip implements http.RoundTripper interface
func (srt signRoundTripper) RoundTrip(req *http.Request) (*http.Response, error) {
	authHeader, err := utils.ParseAuthorizationHeader(req.Header.Get("Authorization"))
	if err != nil {
		if err == utils.ErrNoAuthHeader {
			return srt.rt.RoundTrip(req)
		}
		return &http.Response{StatusCode: http.StatusBadRequest, Request: req}, err
	}
	if DoesSignMatch(req, Keys{AccessKeyID: srt.keys.AccessKeyID, SecretAccessKey: srt.keys.SecretAccessKey}, srt.ignoredCanonicalizedHeaders) != ErrNone {
		return &http.Response{StatusCode: http.StatusForbidden, Request: req}, err
	}
	req, err = sign(req, authHeader, srt.host, srt.keys.AccessKeyID, srt.keys.SecretAccessKey, srt.ignoredCanonicalizedHeaders, srt.v4IgnoredHeaders)
	if err != nil {
		return &http.Response{StatusCode: http.StatusBadRequest, Request: req}, err
	}
	return srt.rt.RoundTrip(req)
}

// RoundTrip implements http.RoundTripper interface
func (srt signAuthServiceRoundTripper) RoundTrip(req *http.Request) (*http.Response, error) {
	authHeader, err := utils.ParseAuthorizationHeader(req.Header.Get("Authorization"))
	if err != nil {
		if err == utils.ErrNoAuthHeader {
			return srt.rt.RoundTrip(req)
		}
		return &http.Response{StatusCode: http.StatusBadRequest, Request: req}, err
	}
	csd, err := srt.crd.Get(authHeader.AccessKey, "akubra")
	if err == crdstore.ErrCredentialsNotFound {
		return &http.Response{StatusCode: http.StatusForbidden, Request: req}, err
	}
	if err != nil {
		return &http.Response{StatusCode: http.StatusInternalServerError, Request: req}, err
	}
	if DoesSignMatch(req, Keys{AccessKeyID: csd.AccessKey, SecretAccessKey: csd.SecretKey}, srt.ignoredCanonicalizedHeaders) != ErrNone {
		return &http.Response{StatusCode: http.StatusForbidden, Request: req}, err
	}

	csd, err = srt.crd.Get(authHeader.AccessKey, srt.backend)
	if err == crdstore.ErrCredentialsNotFound {
		return &http.Response{StatusCode: http.StatusForbidden, Request: req}, err
	}
	if err != nil {
		return &http.Response{StatusCode: http.StatusInternalServerError, Request: req}, err
	}
	req, err = sign(req, authHeader, srt.host, csd.AccessKey, csd.SecretKey, srt.ignoredCanonicalizedHeaders, srt.v4IgnoredHeaders)
	if err != nil {
		return &http.Response{StatusCode: http.StatusBadRequest, Request: req}, err
	}
	if req == nil {
		return &http.Response{StatusCode: http.StatusInternalServerError, Request: req}, err
	}
	return srt.rt.RoundTrip(req)
}

func isStreamingRequest(req *http.Request) (bool, int64, error) {
	if req.Header.Get("X-Amz-Content-Sha256") != "STREAMING-AWS4-HMAC-SHA256-PAYLOAD" {
		return false, 0, nil
	}
	if req.Header.Get("x-amz-decoded-content-length") == "" {
		return true, 0, errors.New("content-length header missing")
	}
	contentLength, err := strconv.Atoi(req.Header.Get("x-amz-decoded-content-length"))
	if err != nil {
		return true, 0, errors.New("failed to parse x-amz-decoded-content-length header")
	}
	return true, int64(contentLength), nil
}

// SignDecorator will recompute auth headers for new Key
func SignDecorator(keys Keys, region, host string, ignoredCanonicalizedHeaders map[string]bool) httphandler.Decorator {
	return func(rt http.RoundTripper) http.RoundTripper {
		allV4IgnoredHeaders := makeV4IgnoredHeaders(ignoredCanonicalizedHeaders)

		return signRoundTripper{rt: rt,
			region:                      region,
			host:                        host,
			keys:                        keys,
			ignoredCanonicalizedHeaders: ignoredCanonicalizedHeaders,
			v4IgnoredHeaders:            allV4IgnoredHeaders}
	}
}

// SignAuthServiceDecorator will compute
func SignAuthServiceDecorator(backend, credentialsStoreName, host string, ignoredCanonicalizedHeaders map[string]bool) httphandler.Decorator {
	return func(rt http.RoundTripper) http.RoundTripper {
		credentialsStore, err := crdstore.GetInstance(credentialsStoreName)
		if err != nil {
			log.Fatalf("CredentialsStore `%s` is not defined", credentialsStoreName)
		}
		allV4IgnoredHeaders := makeV4IgnoredHeaders(ignoredCanonicalizedHeaders)
		return signAuthServiceRoundTripper{
			rt: rt, backend: backend, host: host, crd: credentialsStore,
			ignoredCanonicalizedHeaders: ignoredCanonicalizedHeaders,
			v4IgnoredHeaders:            allV4IgnoredHeaders}
	}
}

func makeV4IgnoredHeaders(ignoredCanonicalizedHeaders map[string]bool) map[string]bool {
	ignoredHeaders := make(map[string]bool)
	for k, v := range v4IgnoredHeaders {
		ignoredHeaders[k] = v
	}
	for k, v := range ignoredCanonicalizedHeaders {
		ignoredHeaders[k] = v
	}
	return ignoredHeaders
}

type forceSignRoundTripper struct {
	rt                          http.RoundTripper
	keys                        Keys
	methods                     string
	host                        string
	ignoredCanonicalizedHeaders map[string]bool
}

// RoundTrip implements http.RoundTripper interface
func (srt forceSignRoundTripper) RoundTrip(req *http.Request) (*http.Response, error) {
	if srt.shouldBeSigned(req) {
		req = s3signer.SignV2(req, srt.keys.AccessKeyID, srt.keys.SecretAccessKey, srt.ignoredCanonicalizedHeaders)
	}
	return srt.rt.RoundTrip(req)
}

func sign(req *http.Request, authHeader utils.ParsedAuthorizationHeader, newHost, accessKey, secretKey string, ignoredHeaders, v4IgnoredHeaders map[string]bool) (*http.Request, error) {
	req.Host = newHost
	req.URL.Host = newHost
	switch authHeader.Version {
	case utils.SignV2Algorithm:
		return s3signer.SignV2(req, accessKey, secretKey, noHeadersIgnored), nil
	case utils.SignV4Algorithm:
		isStreamingRequest, dataLen, err := isStreamingRequest(req)
		if isStreamingRequest {
			if err != nil {
				return nil, err
			}
			return s3signer.StreamingSignV4WithIgnoredHeaders(req, accessKey, secretKey, "", authHeader.Region, authHeader.Service, dataLen, time.Now().UTC(), v4IgnoredHeaders, true), nil
		}
		return s3signer.SignV4WithIgnoredHeaders(req, accessKey, secretKey, "", authHeader.Region, authHeader.Service, v4IgnoredHeaders), nil
	}
	return req, nil
}

func (srt forceSignRoundTripper) shouldBeSigned(request *http.Request) bool {
	if len(srt.methods) == 0 || strings.Contains(srt.methods, request.Method) {
		return true
	}
	return false
}

// ForceSignDecorator will recompute auth headers for new Key
func ForceSignDecorator(keys Keys, host, methods string, ignoredCanonicalizedHeaders map[string]bool) httphandler.Decorator {
	return func(rt http.RoundTripper) http.RoundTripper {
		return forceSignRoundTripper{rt: rt, host: host, keys: keys, methods: methods, ignoredCanonicalizedHeaders: ignoredCanonicalizedHeaders}
	}
}<|MERGE_RESOLUTION|>--- conflicted
+++ resolved
@@ -9,17 +9,10 @@
 
 	"github.com/allegro/akubra/internal/akubra/utils"
 
-<<<<<<< HEAD
 	"github.com/allegro/akubra/internal/akubra/crdstore"
 	"github.com/allegro/akubra/internal/akubra/httphandler"
 	"github.com/allegro/akubra/internal/akubra/log"
 	"github.com/allegro/akubra/external/miniotweak/s3signer"
-=======
-	"github.com/allegro/akubra/external/miniotweak/s3signer"
-	"github.com/allegro/akubra/internal/akubra/crdstore"
-	"github.com/allegro/akubra/internal/akubra/httphandler"
-	"github.com/allegro/akubra/internal/akubra/log"
->>>>>>> de2876ad
 )
 
 // APIErrorCode type of error status.
@@ -43,18 +36,6 @@
 
 var noHeadersIgnored = make(map[string]bool)
 
-<<<<<<< HEAD
-// DoesSignMatch - Verify authorization header with calculated header
-// returns true if matches, false otherwise. if error is not nil then it is always false
-func DoesSignMatch(r *http.Request, cred Keys, ignoredCanonicalizedHeaders map[string]bool) APIErrorCode {
-	authHeader, err := extractAuthHeader(r.Header)
-	if err != ErrNone {
-		if err == ErrAuthHeaderEmpty {
-			return ErrNone
-		}
-		return err
-	}
-=======
 //DoesSignMatch - Verify authorization header with calculated header
 //returns true if matches, false otherwise. if error is not nil then it is always false
 func DoesSignMatch(r *http.Request, cred Keys, ignoredCanonicalizedHeaders map[string]bool) APIErrorCode {
@@ -64,7 +45,6 @@
 	}
 	authHeader := authHeaderVal.(*utils.ParsedAuthorizationHeader)
 
->>>>>>> de2876ad
 	switch authHeader.Version {
 	case utils.SignV2Algorithm:
 		result, err := s3signer.VerifyV2(r, cred.SecretAccessKey, ignoredCanonicalizedHeaders)
@@ -97,7 +77,6 @@
 	SecretAccessKey string `json:"secret-key" yaml:"Secret"`
 }
 
-<<<<<<< HEAD
 func responseForbidden(req *http.Request) *http.Response {
 	return &http.Response{
 		Status:     "403 Forbidden",
@@ -130,8 +109,6 @@
 	}
 }
 
-=======
->>>>>>> de2876ad
 type signRoundTripper struct {
 	rt                          http.RoundTripper
 	keys                        Keys
