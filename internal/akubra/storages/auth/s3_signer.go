package auth

import (
	"errors"
	"net/http"
	"strconv"
	"strings"
	"time"

	"github.com/allegro/akubra/internal/akubra/utils"

<<<<<<< HEAD
=======
	"github.com/allegro/akubra/external/miniotweak/s3signer"
>>>>>>> 29a3059c
	"github.com/allegro/akubra/internal/akubra/crdstore"
	"github.com/allegro/akubra/internal/akubra/httphandler"
	"github.com/allegro/akubra/internal/akubra/log"
)

// APIErrorCode type of error status.
type APIErrorCode int

// Error codes, non exhaustive list - http://docs.aws.amazon.com/AmazonS3/latest/API/ErrorResponses.html
const (
	ErrSignatureDoesNotMatch APIErrorCode = iota
	ErrUnsupportedSignatureVersion
	ErrNone
)

var v4IgnoredHeaders = map[string]bool{
	"Authorization":   true,
	"Content-Type":    true,
	"Content-Length":  true,
	"User-Agent":      true,
	"Connection":      true,
	"X-Forwarded-For": true,
}

var noHeadersIgnored = make(map[string]bool)

//DoesSignMatch - Verify authorization header with calculated header
//returns true if matches, false otherwise. if error is not nil then it is always false
<<<<<<< HEAD
func DoesSignMatch(r *http.Request, cred Keys, ignoredV2CanonicalizedHeaders map[string]bool) APIErrorCode {
=======
func DoesSignMatch(r *http.Request, cred Keys, ignoredCanonicalizedHeaders map[string]bool) APIErrorCode {
>>>>>>> 29a3059c
	authHeaderVal := r.Context().Value(httphandler.AuthHeader)
	if authHeaderVal == nil {
		return ErrNone
	}
	authHeader := authHeaderVal.(*utils.ParsedAuthorizationHeader)
<<<<<<< HEAD
=======

>>>>>>> 29a3059c
	switch authHeader.Version {
	case utils.SignV2Algorithm:
		result, err := s3signer.VerifyV2(r, cred.SecretAccessKey, ignoredCanonicalizedHeaders)
		if err != nil {
			reqID := utils.RequestID(r)
			log.Printf("Error while verifying V2 Signature for request %s: %s", reqID, err)
		}
		if !result {
			return ErrSignatureDoesNotMatch
		}
	case utils.SignV4Algorithm:
		result, err := s3signer.VerifyV4(r, cred.SecretAccessKey)
		if err != nil {
			reqID := r.Context().Value(log.ContextreqIDKey)
			log.Printf("Error while verifying V4 Signature for request %s: %s", reqID, err)
		}
		if !result {
			return ErrSignatureDoesNotMatch
		}
	default:
		return ErrUnsupportedSignatureVersion
	}

	return ErrNone
}

// Keys user credentials
type Keys struct {
	AccessKeyID     string `json:"access-key" yaml:"AccessKey"`
	SecretAccessKey string `json:"secret-key" yaml:"Secret"`
}

type signRoundTripper struct {
	rt                          http.RoundTripper
	keys                        Keys
	region                      string
	host                        string
	ignoredCanonicalizedHeaders map[string]bool
	v4IgnoredHeaders            map[string]bool
}

type signAuthServiceRoundTripper struct {
	rt                          http.RoundTripper
	crd                         *crdstore.CredentialsStore
	backend                     string
	host                        string
	ignoredCanonicalizedHeaders map[string]bool
	v4IgnoredHeaders            map[string]bool
}

// RoundTrip implements http.RoundTripper interface
func (srt signRoundTripper) RoundTrip(req *http.Request) (*http.Response, error) {
	authHeader, err := utils.ParseAuthorizationHeader(req.Header.Get("Authorization"))
	if err != nil {
		if err == utils.ErrNoAuthHeader {
			return srt.rt.RoundTrip(req)
		}
		return &http.Response{StatusCode: http.StatusBadRequest, Request: req}, err
	}
<<<<<<< HEAD
	req, err = sign(req, authHeader, srt.host, srt.keys.AccessKeyID, srt.keys.SecretAccessKey)
=======
	if DoesSignMatch(req, Keys{AccessKeyID: srt.keys.AccessKeyID, SecretAccessKey: srt.keys.SecretAccessKey}, srt.ignoredCanonicalizedHeaders) != ErrNone {
		return &http.Response{StatusCode: http.StatusForbidden, Request: req}, err
	}
	req, err = sign(req, authHeader, srt.host, srt.keys.AccessKeyID, srt.keys.SecretAccessKey, srt.ignoredCanonicalizedHeaders, srt.v4IgnoredHeaders)
>>>>>>> 29a3059c
	if err != nil {
		return &http.Response{StatusCode: http.StatusBadRequest, Request: req}, err
	}
	return srt.rt.RoundTrip(req)
}

// RoundTrip implements http.RoundTripper interface
func (srt signAuthServiceRoundTripper) RoundTrip(req *http.Request) (*http.Response, error) {
	authHeader, err := utils.ParseAuthorizationHeader(req.Header.Get("Authorization"))
	if err != nil {
		if err == utils.ErrNoAuthHeader {
			return srt.rt.RoundTrip(req)
		}
		return &http.Response{StatusCode: http.StatusBadRequest, Request: req}, err
	}
	csd, err := srt.crd.Get(authHeader.AccessKey, "akubra")
	if err == crdstore.ErrCredentialsNotFound {
		return &http.Response{StatusCode: http.StatusForbidden, Request: req}, err
	}
	if err != nil {
		return &http.Response{StatusCode: http.StatusInternalServerError, Request: req}, err
	}
<<<<<<< HEAD
=======
	if DoesSignMatch(req, Keys{AccessKeyID: csd.AccessKey, SecretAccessKey: csd.SecretKey}, srt.ignoredCanonicalizedHeaders) != ErrNone {
		return &http.Response{StatusCode: http.StatusForbidden, Request: req}, err
	}

>>>>>>> 29a3059c
	csd, err = srt.crd.Get(authHeader.AccessKey, srt.backend)
	if err == crdstore.ErrCredentialsNotFound {
		return &http.Response{StatusCode: http.StatusForbidden, Request: req}, err
	}
	if err != nil {
		return &http.Response{StatusCode: http.StatusInternalServerError, Request: req}, err
	}
	req, err = sign(req, authHeader, srt.host, csd.AccessKey, csd.SecretKey, srt.ignoredCanonicalizedHeaders, srt.v4IgnoredHeaders)
	if err != nil {
		return &http.Response{StatusCode: http.StatusBadRequest, Request: req}, err
	}
	if req == nil {
		return &http.Response{StatusCode: http.StatusInternalServerError, Request: req}, err
	}
	return srt.rt.RoundTrip(req)
}

func isStreamingRequest(req *http.Request) (bool, int64, error) {
	if req.Header.Get("X-Amz-Content-Sha256") != "STREAMING-AWS4-HMAC-SHA256-PAYLOAD" {
		return false, 0, nil
	}
	if req.Header.Get("x-amz-decoded-content-length") == "" {
		return true, 0, errors.New("content-length header missing")
	}
	contentLength, err := strconv.Atoi(req.Header.Get("x-amz-decoded-content-length"))
	if err != nil {
		return true, 0, errors.New("failed to parse x-amz-decoded-content-length header")
	}
	return true, int64(contentLength), nil
}

// SignDecorator will recompute auth headers for new Key
func SignDecorator(keys Keys, region, host string, ignoredCanonicalizedHeaders map[string]bool) httphandler.Decorator {
	return func(rt http.RoundTripper) http.RoundTripper {
		allV4IgnoredHeaders := makeV4IgnoredHeaders(ignoredCanonicalizedHeaders)

		return signRoundTripper{rt: rt,
			region:                      region,
			host:                        host,
			keys:                        keys,
			ignoredCanonicalizedHeaders: ignoredCanonicalizedHeaders,
			v4IgnoredHeaders:            allV4IgnoredHeaders}
	}
}

// SignAuthServiceDecorator will compute
func SignAuthServiceDecorator(backend, credentialsStoreName, host string, ignoredCanonicalizedHeaders map[string]bool) httphandler.Decorator {
	return func(rt http.RoundTripper) http.RoundTripper {
		credentialsStore, err := crdstore.GetInstance(credentialsStoreName)
		if err != nil {
			log.Fatalf("CredentialsStore `%s` is not defined", credentialsStoreName)
		}
		allV4IgnoredHeaders := makeV4IgnoredHeaders(ignoredCanonicalizedHeaders)
		return signAuthServiceRoundTripper{
			rt: rt, backend: backend, host: host, crd: credentialsStore,
			ignoredCanonicalizedHeaders: ignoredCanonicalizedHeaders,
			v4IgnoredHeaders:            allV4IgnoredHeaders}
	}
}

func makeV4IgnoredHeaders(ignoredCanonicalizedHeaders map[string]bool) map[string]bool {
	ignoredHeaders := make(map[string]bool)
	for k, v := range v4IgnoredHeaders {
		ignoredHeaders[k] = v
	}
	for k, v := range ignoredCanonicalizedHeaders {
		ignoredHeaders[k] = v
	}
	return ignoredHeaders
}

type forceSignRoundTripper struct {
	rt                          http.RoundTripper
	keys                        Keys
	methods                     string
	host                        string
	ignoredCanonicalizedHeaders map[string]bool
}

// RoundTrip implements http.RoundTripper interface
func (srt forceSignRoundTripper) RoundTrip(req *http.Request) (*http.Response, error) {
	if srt.shouldBeSigned(req) {
		req = s3signer.SignV2(req, srt.keys.AccessKeyID, srt.keys.SecretAccessKey, srt.ignoredCanonicalizedHeaders)
	}
	return srt.rt.RoundTrip(req)
}

func sign(req *http.Request, authHeader utils.ParsedAuthorizationHeader, newHost, accessKey, secretKey string, ignoredHeaders, v4IgnoredHeaders map[string]bool) (*http.Request, error) {
	req.Host = newHost
	req.URL.Host = newHost
	switch authHeader.Version {
	case utils.SignV2Algorithm:
		return s3signer.SignV2(req, accessKey, secretKey, noHeadersIgnored), nil
	case utils.SignV4Algorithm:
		isStreamingRequest, dataLen, err := isStreamingRequest(req)
		if isStreamingRequest {
			if err != nil {
				return nil, err
			}
			return s3signer.StreamingSignV4WithIgnoredHeaders(req, accessKey, secretKey, "", authHeader.Region, authHeader.Service, dataLen, time.Now().UTC(), v4IgnoredHeaders, true), nil
		}
		return s3signer.SignV4WithIgnoredHeaders(req, accessKey, secretKey, "", authHeader.Region, authHeader.Service, v4IgnoredHeaders), nil
	}
	return req, nil
}

func (srt forceSignRoundTripper) shouldBeSigned(request *http.Request) bool {
	if len(srt.methods) == 0 || strings.Contains(srt.methods, request.Method) {
		return true
	}
	return false
}

// ForceSignDecorator will recompute auth headers for new Key
func ForceSignDecorator(keys Keys, host, methods string, ignoredCanonicalizedHeaders map[string]bool) httphandler.Decorator {
	return func(rt http.RoundTripper) http.RoundTripper {
		return forceSignRoundTripper{rt: rt, host: host, keys: keys, methods: methods, ignoredCanonicalizedHeaders: ignoredCanonicalizedHeaders}
	}
}<|MERGE_RESOLUTION|>--- conflicted
+++ resolved
@@ -9,10 +9,7 @@
 
 	"github.com/allegro/akubra/internal/akubra/utils"
 
-<<<<<<< HEAD
-=======
 	"github.com/allegro/akubra/external/miniotweak/s3signer"
->>>>>>> 29a3059c
 	"github.com/allegro/akubra/internal/akubra/crdstore"
 	"github.com/allegro/akubra/internal/akubra/httphandler"
 	"github.com/allegro/akubra/internal/akubra/log"
@@ -41,20 +38,13 @@
 
 //DoesSignMatch - Verify authorization header with calculated header
 //returns true if matches, false otherwise. if error is not nil then it is always false
-<<<<<<< HEAD
-func DoesSignMatch(r *http.Request, cred Keys, ignoredV2CanonicalizedHeaders map[string]bool) APIErrorCode {
-=======
 func DoesSignMatch(r *http.Request, cred Keys, ignoredCanonicalizedHeaders map[string]bool) APIErrorCode {
->>>>>>> 29a3059c
 	authHeaderVal := r.Context().Value(httphandler.AuthHeader)
 	if authHeaderVal == nil {
 		return ErrNone
 	}
 	authHeader := authHeaderVal.(*utils.ParsedAuthorizationHeader)
-<<<<<<< HEAD
-=======
-
->>>>>>> 29a3059c
+
 	switch authHeader.Version {
 	case utils.SignV2Algorithm:
 		result, err := s3signer.VerifyV2(r, cred.SecretAccessKey, ignoredCanonicalizedHeaders)
@@ -114,14 +104,10 @@
 		}
 		return &http.Response{StatusCode: http.StatusBadRequest, Request: req}, err
 	}
-<<<<<<< HEAD
-	req, err = sign(req, authHeader, srt.host, srt.keys.AccessKeyID, srt.keys.SecretAccessKey)
-=======
 	if DoesSignMatch(req, Keys{AccessKeyID: srt.keys.AccessKeyID, SecretAccessKey: srt.keys.SecretAccessKey}, srt.ignoredCanonicalizedHeaders) != ErrNone {
 		return &http.Response{StatusCode: http.StatusForbidden, Request: req}, err
 	}
 	req, err = sign(req, authHeader, srt.host, srt.keys.AccessKeyID, srt.keys.SecretAccessKey, srt.ignoredCanonicalizedHeaders, srt.v4IgnoredHeaders)
->>>>>>> 29a3059c
 	if err != nil {
 		return &http.Response{StatusCode: http.StatusBadRequest, Request: req}, err
 	}
@@ -144,13 +130,6 @@
 	if err != nil {
 		return &http.Response{StatusCode: http.StatusInternalServerError, Request: req}, err
 	}
-<<<<<<< HEAD
-=======
-	if DoesSignMatch(req, Keys{AccessKeyID: csd.AccessKey, SecretAccessKey: csd.SecretKey}, srt.ignoredCanonicalizedHeaders) != ErrNone {
-		return &http.Response{StatusCode: http.StatusForbidden, Request: req}, err
-	}
-
->>>>>>> 29a3059c
 	csd, err = srt.crd.Get(authHeader.AccessKey, srt.backend)
 	if err == crdstore.ErrCredentialsNotFound {
 		return &http.Response{StatusCode: http.StatusForbidden, Request: req}, err
