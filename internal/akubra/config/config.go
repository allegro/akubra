package config

import (
	"io"
	"io/ioutil"
	"net/http"
	"os"

	"github.com/allegro/akubra/internal/akubra/watchdog/config"

	"fmt"

	crdstoreconfig "github.com/allegro/akubra/internal/akubra/crdstore/config"
	httphandler "github.com/allegro/akubra/internal/akubra/httphandler/config"
	"github.com/allegro/akubra/internal/akubra/log"
	logconfig "github.com/allegro/akubra/internal/akubra/log/config"
	metadata "github.com/allegro/akubra/internal/akubra/metadata"
	"github.com/allegro/akubra/internal/akubra/metrics"
	privacy "github.com/allegro/akubra/internal/akubra/privacy"
	confregions "github.com/allegro/akubra/internal/akubra/regions/config"
	storages "github.com/allegro/akubra/internal/akubra/storages/config"
	"gopkg.in/validator.v1"
	"gopkg.in/yaml.v2"
)

// TechnicalEndpointBodyMaxSize for /configuration/validate endpoint
const TechnicalEndpointBodyMaxSize = 8 * 1024

// TechnicalEndpointHeaderContentType for /configuration/validate endpoint
const TechnicalEndpointHeaderContentType = "application/yaml"

// YamlConfig contains configuration fields of config file
type YamlConfig struct {
<<<<<<< HEAD
	Service             httphandler.Service                `yaml:"Service"`
	Storages            storages.StoragesMap               `yaml:"Storages"`
	Shards              storages.ShardsMap                 `yaml:"Shards"`
	ShardingPolicies    confregions.ShardingPolicies       `yaml:"ShardingPolicies"`
	CredentialsStores   crdstoreconfig.CredentialsStoreMap `yaml:"CredentialsStores"`
	Logging             logconfig.LoggingConfig            `yaml:"Logging"`
	Metrics             metrics.Config                     `yaml:"Metrics"`
	Watchdog            config.WatchdogConfig              `yaml:"Watchdog"`
	Privacy             privacy.Config                     `yaml:"Privacy"`
	BucketMetaDataCache metadata.BucketMetaDataCacheConfig `yaml:"BucketMetaDataCache"`
=======
	Service                     httphandler.Service                `yaml:"Service"`
	Storages                    storages.StoragesMap               `yaml:"Storages"`
	Shards                      storages.ShardsMap                 `yaml:"Shards"`
	ShardingPolicies            confregions.ShardingPolicies       `yaml:"ShardingPolicies"`
	CredentialsStores           crdstoreconfig.CredentialsStoreMap `yaml:"CredentialsStores"`
	Logging                     logconfig.LoggingConfig            `yaml:"Logging"`
	Metrics                     metrics.Config                     `yaml:"Metrics"`
	Watchdog                    config.WatchdogConfig              `yaml:"Watchdog"`
	IgnoredCanonicalizedHeaders map[string]bool                    `yaml:"IgnoredCanonicalizedHeaders"`
>>>>>>> 2858b87f
}

// Config contains processed YamlConfig data
type Config struct {
	YamlConfig
}

// Parse yaml config
func parseConf(file io.Reader) (YamlConfig, error) {

	bs, err := ioutil.ReadAll(file)
	if err != nil {
		return YamlConfig{}, err
	}
	rc := YamlConfig{}
	err = yaml.Unmarshal(bs, &rc)
	return rc, err
}

// Configure parse configuration file
func Configure(configFilePath string) (conf Config, err error) {
	confFile, err := os.Open(configFilePath)
	if err != nil {
		log.Fatalf("[ ERROR ] Problem with opening config file: '%s' - err: %v !", configFilePath, err)
		return conf, err
	}
	defer func() {
		err = confFile.Close()
		if err != nil {
			log.Debugf("Cannot close configuration, reason: %s", err)
		}
	}()
	yconf, err := parseConf(confFile)
	if err != nil {
		log.Fatalf("[ ERROR ] Problem with parsing config file: '%s' - err: %v !", configFilePath, err)
		return conf, err
	}
	conf.YamlConfig = yconf
	return conf, err
}

func logWriteHeaderErr(err error, when string) {
	if err != nil {
		log.Printf("Error while handling %s: %q", when, err)
	}
}

// ValidateConf validate configuration from YAML file
func ValidateConf(conf YamlConfig, enableLogicalValidator bool) (bool, map[string][]error) {
	err := validator.SetValidationFunc("NoEmptyValuesSlice", NoEmptyValuesInSliceValidator)
	if err != nil {
		return false, map[string][]error{"SetValidationFuncError": {err}}
	}
	err = validator.SetValidationFunc("UniqueValuesSlice", UniqueValuesInSliceValidator)
	if err != nil {
		return false, map[string][]error{"SetValidationFuncError": {err}}
	}

	valid, validationErrors := validator.Validate(conf)
	if valid && enableLogicalValidator {
		validListenPorts, portsValidationErrors := conf.ListenPortsLogicalValidator()
		validRegionsEntries, regionsValidationErrors := conf.RegionsEntryLogicalValidator()
		validTransportsEntries, transportsValidationErrors := conf.TransportsEntryLogicalValidator()
		validWatchdogEntries, watchdogValidatorsErrors := conf.WatchdogEntryLogicalValidator()
		valid = valid && validListenPorts && validRegionsEntries && validTransportsEntries && validWatchdogEntries
		validationErrors = mergeErrors(validationErrors, portsValidationErrors, regionsValidationErrors, transportsValidationErrors, watchdogValidatorsErrors)
	}

	for propertyName, validatorMessage := range validationErrors {
		log.Printf("[ ERROR ] YAML config validation -> propertyName: '%s', validatorMessage: '%s'\n", propertyName, validatorMessage)
	}
	return valid, validationErrors
}

// ValidateConfigurationHTTPHandler is used in technical HTTP endpoint for config file validation
func ValidateConfigurationHTTPHandler(w http.ResponseWriter, r *http.Request) {
	if r.Method != http.MethodPost {
		w.WriteHeader(http.StatusMethodNotAllowed)
		return
	}

	validationResult := httphandler.RequestHeaderContentLengthValidator(*r, TechnicalEndpointBodyMaxSize)
	if validationResult > 0 {
		w.WriteHeader(validationResult)
		return
	}

	validationResult = RequestHeaderContentTypeValidator(*r, TechnicalEndpointHeaderContentType)
	if validationResult > 0 {
		w.WriteHeader(validationResult)
		return
	}

	w.Header().Set("Content-Type", "text/plain; charset=utf-8")
	body, err := ioutil.ReadAll(r.Body)
	if err != nil {
		w.WriteHeader(http.StatusInternalServerError)
		_, ioerr := io.WriteString(w, fmt.Sprintf("Request Body Read Error: %s\n", err))
		logWriteHeaderErr(ioerr, "internal server error")
		return
	}

	var yamlConfig YamlConfig
	err = yaml.Unmarshal(body, &yamlConfig)
	if err != nil {
		w.WriteHeader(http.StatusBadRequest)
		_, ioerr := io.WriteString(w, fmt.Sprintf("YAML Unmarshal Error: %s", err))
		logWriteHeaderErr(ioerr, "bad request")
		return
	}

	defer func() {
		if err := r.Body.Close(); err != nil {
			log.Printf("Cannot close request body: %q\n", err)
		}
	}()

	valid, errs := ValidateConf(yamlConfig, true)
	if !valid {
		log.Println("YAML validation - by technical endpoint - errors:", errs)
		w.WriteHeader(http.StatusBadRequest)
		_, ioerr := io.WriteString(w, fmt.Sprintf("%s", errs))
		logWriteHeaderErr(ioerr, "validation bad request")
		return
	}
	log.Println("Configuration checked (by technical endpoint) - OK.")
	fmt.Fprintf(w, "Configuration checked - OK.")

	w.WriteHeader(http.StatusOK)
}<|MERGE_RESOLUTION|>--- conflicted
+++ resolved
@@ -31,18 +31,6 @@
 
 // YamlConfig contains configuration fields of config file
 type YamlConfig struct {
-<<<<<<< HEAD
-	Service             httphandler.Service                `yaml:"Service"`
-	Storages            storages.StoragesMap               `yaml:"Storages"`
-	Shards              storages.ShardsMap                 `yaml:"Shards"`
-	ShardingPolicies    confregions.ShardingPolicies       `yaml:"ShardingPolicies"`
-	CredentialsStores   crdstoreconfig.CredentialsStoreMap `yaml:"CredentialsStores"`
-	Logging             logconfig.LoggingConfig            `yaml:"Logging"`
-	Metrics             metrics.Config                     `yaml:"Metrics"`
-	Watchdog            config.WatchdogConfig              `yaml:"Watchdog"`
-	Privacy             privacy.Config                     `yaml:"Privacy"`
-	BucketMetaDataCache metadata.BucketMetaDataCacheConfig `yaml:"BucketMetaDataCache"`
-=======
 	Service                     httphandler.Service                `yaml:"Service"`
 	Storages                    storages.StoragesMap               `yaml:"Storages"`
 	Shards                      storages.ShardsMap                 `yaml:"Shards"`
@@ -51,8 +39,9 @@
 	Logging                     logconfig.LoggingConfig            `yaml:"Logging"`
 	Metrics                     metrics.Config                     `yaml:"Metrics"`
 	Watchdog                    config.WatchdogConfig              `yaml:"Watchdog"`
+	Privacy             privacy.Config                     `yaml:"Privacy"`
+	BucketMetaDataCache metadata.BucketMetaDataCacheConfig `yaml:"BucketMetaDataCache"`
 	IgnoredCanonicalizedHeaders map[string]bool                    `yaml:"IgnoredCanonicalizedHeaders"`
->>>>>>> 2858b87f
 }
 
 // Config contains processed YamlConfig data
