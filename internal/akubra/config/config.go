package config

import (
	"io"
	"io/ioutil"
	"net/http"
	"os"

	"github.com/allegro/akubra/internal/akubra/watchdog/config"

	"fmt"

	crdstoreconfig "github.com/allegro/akubra/internal/akubra/crdstore/config"
	httphandler "github.com/allegro/akubra/internal/akubra/httphandler/config"
	"github.com/allegro/akubra/internal/akubra/log"
	logconfig "github.com/allegro/akubra/internal/akubra/log/config"
	metadata "github.com/allegro/akubra/internal/akubra/metadata"
	"github.com/allegro/akubra/internal/akubra/metrics"
	privacy "github.com/allegro/akubra/internal/akubra/privacy"
	confregions "github.com/allegro/akubra/internal/akubra/regions/config"
	storages "github.com/allegro/akubra/internal/akubra/storages/config"
	"gopkg.in/validator.v1"
	"gopkg.in/yaml.v2"
)

// TechnicalEndpointBodyMaxSize for /configuration/validate endpoint
const TechnicalEndpointBodyMaxSize = 8 * 1024

// TechnicalEndpointHeaderContentType for /configuration/validate endpoint
const TechnicalEndpointHeaderContentType = "application/yaml"

// YamlConfig contains configuration fields of config file
type YamlConfig struct {
	Service                     httphandler.Service                `yaml:"Service"`
	Storages                    storages.StoragesMap               `yaml:"Storages"`
	Shards                      storages.ShardsMap                 `yaml:"Shards"`
	ShardingPolicies            confregions.ShardingPolicies       `yaml:"ShardingPolicies"`
	CredentialsStores           crdstoreconfig.CredentialsStoreMap `yaml:"CredentialsStores"`
	Logging                     logconfig.LoggingConfig            `yaml:"Logging"`
	Metrics                     metrics.Config                     `yaml:"Metrics"`
	Watchdog                    config.WatchdogConfig              `yaml:"Watchdog"`
<<<<<<< HEAD
=======
	Privacy             privacy.Config                     `yaml:"Privacy"`
	BucketMetaDataCache metadata.BucketMetaDataCacheConfig `yaml:"BucketMetaDataCache"`
>>>>>>> de2876ad
	IgnoredCanonicalizedHeaders map[string]bool                    `yaml:"IgnoredCanonicalizedHeaders"`
}

// Config contains processed YamlConfig data
type Config struct {
	YamlConfig
}

// Parse yaml config
func parseConf(file io.Reader) (YamlConfig, error) {

	bs, err := ioutil.ReadAll(file)
	if err != nil {
		return YamlConfig{}, err
	}
	rc := YamlConfig{}
	err = yaml.Unmarshal(bs, &rc)
	return rc, err
}

// Configure parse configuration file
func Configure(configFilePath string) (conf Config, err error) {
	confFile, err := os.Open(configFilePath)
	if err != nil {
		log.Fatalf("[ ERROR ] Problem with opening config file: '%s' - err: %v !", configFilePath, err)
		return conf, err
	}
	defer func() {
		err = confFile.Close()
		if err != nil {
			log.Debugf("Cannot close configuration, reason: %s", err)
		}
	}()
	yconf, err := parseConf(confFile)
	if err != nil {
		log.Fatalf("[ ERROR ] Problem with parsing config file: '%s' - err: %v !", configFilePath, err)
		return conf, err
	}
	conf.YamlConfig = yconf
	return conf, err
}

func logWriteHeaderErr(err error, when string) {
	if err != nil {
		log.Printf("Error while handling %s: %q", when, err)
	}
}

// ValidateConf validate configuration from YAML file
func ValidateConf(conf YamlConfig, enableLogicalValidator bool) (bool, map[string][]error) {
	err := validator.SetValidationFunc("NoEmptyValuesSlice", NoEmptyValuesInSliceValidator)
	if err != nil {
		return false, map[string][]error{"SetValidationFuncError": {err}}
	}
	err = validator.SetValidationFunc("UniqueValuesSlice", UniqueValuesInSliceValidator)
	if err != nil {
		return false, map[string][]error{"SetValidationFuncError": {err}}
	}

	valid, validationErrors := validator.Validate(conf)
	if valid && enableLogicalValidator {
		validListenPorts, portsValidationErrors := conf.ListenPortsLogicalValidator()
		validRegionsEntries, regionsValidationErrors := conf.RegionsEntryLogicalValidator()
		validTransportsEntries, transportsValidationErrors := conf.TransportsEntryLogicalValidator()
		validWatchdogEntries, watchdogValidatorsErrors := conf.WatchdogEntryLogicalValidator()
		valid = valid && validListenPorts && validRegionsEntries && validTransportsEntries && validWatchdogEntries
		validationErrors = mergeErrors(validationErrors, portsValidationErrors, regionsValidationErrors, transportsValidationErrors, watchdogValidatorsErrors)
	}

	for propertyName, validatorMessage := range validationErrors {
		log.Printf("[ ERROR ] YAML config validation -> propertyName: '%s', validatorMessage: '%s'\n", propertyName, validatorMessage)
	}
	return valid, validationErrors
}

// ValidateConfigurationHTTPHandler is used in technical HTTP endpoint for config file validation
func ValidateConfigurationHTTPHandler(w http.ResponseWriter, r *http.Request) {
	if r.Method != http.MethodPost {
		w.WriteHeader(http.StatusMethodNotAllowed)
		return
	}

	validationResult := httphandler.RequestHeaderContentLengthValidator(*r, TechnicalEndpointBodyMaxSize)
	if validationResult > 0 {
		w.WriteHeader(validationResult)
		return
	}

	validationResult = RequestHeaderContentTypeValidator(*r, TechnicalEndpointHeaderContentType)
	if validationResult > 0 {
		w.WriteHeader(validationResult)
		return
	}

	w.Header().Set("Content-Type", "text/plain; charset=utf-8")
	body, err := ioutil.ReadAll(r.Body)
	if err != nil {
		w.WriteHeader(http.StatusInternalServerError)
		_, ioerr := io.WriteString(w, fmt.Sprintf("Request Body Read Error: %s\n", err))
		logWriteHeaderErr(ioerr, "internal server error")
		return
	}

	var yamlConfig YamlConfig
	err = yaml.Unmarshal(body, &yamlConfig)
	if err != nil {
		w.WriteHeader(http.StatusBadRequest)
		_, ioerr := io.WriteString(w, fmt.Sprintf("YAML Unmarshal Error: %s", err))
		logWriteHeaderErr(ioerr, "bad request")
		return
	}

	defer func() {
		if err := r.Body.Close(); err != nil {
			log.Printf("Cannot close request body: %q\n", err)
		}
	}()

	valid, errs := ValidateConf(yamlConfig, true)
	if !valid {
		log.Println("YAML validation - by technical endpoint - errors:", errs)
		w.WriteHeader(http.StatusBadRequest)
		_, ioerr := io.WriteString(w, fmt.Sprintf("%s", errs))
		logWriteHeaderErr(ioerr, "validation bad request")
		return
	}
	log.Println("Configuration checked (by technical endpoint) - OK.")
	fmt.Fprintf(w, "Configuration checked - OK.")

	w.WriteHeader(http.StatusOK)
}<|MERGE_RESOLUTION|>--- conflicted
+++ resolved
@@ -39,11 +39,8 @@
 	Logging                     logconfig.LoggingConfig            `yaml:"Logging"`
 	Metrics                     metrics.Config                     `yaml:"Metrics"`
 	Watchdog                    config.WatchdogConfig              `yaml:"Watchdog"`
-<<<<<<< HEAD
-=======
 	Privacy             privacy.Config                     `yaml:"Privacy"`
 	BucketMetaDataCache metadata.BucketMetaDataCacheConfig `yaml:"BucketMetaDataCache"`
->>>>>>> de2876ad
 	IgnoredCanonicalizedHeaders map[string]bool                    `yaml:"IgnoredCanonicalizedHeaders"`
 }
 
