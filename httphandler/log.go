--- conflicted
+++ resolved
@@ -40,11 +40,7 @@
 		req.Host,
 		req.URL.Path,
 		req.Header.Get("User-Agent"),
-<<<<<<< HEAD
-		statusCode, duration, respErr,
-=======
 		statusCode, duration * 1000, respErr,
->>>>>>> 32dfde75
 		reqID, ts}
 }
 
