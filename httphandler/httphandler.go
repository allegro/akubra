--- conflicted
+++ resolved
@@ -91,13 +91,8 @@
 		DisableKeepAlives:   conf.KeepAlive,
 		MaxIdleConnsPerHost: int(conf.ConnLimit)}
 	backends := make([]*url.URL, len(conf.Backends))
-<<<<<<< HEAD
-	for _, backend := range(conf.Backends) {
-		backends = append(backends, backend.URL)
-=======
 	for i, backend := range conf.Backends {
 		backends[i] = backend.URL
->>>>>>> 89f85db8
 	}
 	multiTransport := transport.NewMultiTransport(
 		httpTransport,
