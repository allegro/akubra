--- conflicted
+++ resolved
@@ -6,10 +6,6 @@
 	"encoding/hex"
 	"io"
 	"net/http"
-<<<<<<< HEAD
-	"strconv"
-=======
->>>>>>> 32dfde75
 	"time"
 
 	"github.com/allegro/akubra/config"
@@ -77,23 +73,7 @@
 }
 
 func (h *Handler) validateIncomingRequest(req *http.Request) int {
-<<<<<<< HEAD
-	var contentLength int64
-	contentLengthHeader := req.Header.Get("Content-Length")
-	if contentLengthHeader != "" {
-		var err error
-		contentLength, err = strconv.ParseInt(contentLengthHeader, 10, 64)
-		if err != nil {
-			return http.StatusBadRequest
-		}
-	}
-	if contentLength > h.bodyMaxSize || req.ContentLength > h.bodyMaxSize {
-		return http.StatusRequestEntityTooLarge
-	}
-	return 0
-=======
 	return config.RequestHeaderContentLengthValidator(*req, h.bodyMaxSize)
->>>>>>> 32dfde75
 }
 
 // ConfigureHTTPTransport returns http.Transport with customized dialer,
