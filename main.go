package main

import (
<<<<<<< HEAD
=======
	"fmt"
>>>>>>> 89f85db8
	"log"
	"net"
	"net/http"
	"time"

	"github.com/alecthomas/kingpin"
	"gopkg.in/tylerb/graceful.v1"

	"github.com/allegro/akubra/config"
	"github.com/allegro/akubra/httphandler"
)

var (
	// filled by linker
	version = "development"

	// CLI flags
	configFile = kingpin.
			Flag("config", "Configuration file e.g.: \"conf/dev.yaml\"").
			Short('c').
			Required().
			ExistingFile()
)

func main() {
	versionString := fmt.Sprintf("Akubra (%s version)", version)
	kingpin.Version(versionString)
	kingpin.Parse()

	log.Println(versionString)
	conf, err := config.Configure(*configFile)

	if err != nil {
		log.Fatalf("Improperly configured %s", err)
	}

	mainlog := conf.Mainlog
	mainlog.Printf("starting on port %s", conf.Listen)
	mainlog.Printf("connlimit %v", conf.ConnLimit)
	mainlog.Printf("backends %s", conf.Backends)
	srv := newService(conf)
	startErr := srv.start()
	if startErr != nil {
		mainlog.Printf("Could not start service, reason: %q", startErr.Error())
	}
}

type service struct {
	config config.Config
}

func (s *service) start() error {
	handler := httphandler.NewHandler(s.config)
	srv := &graceful.Server{
		Server: &http.Server{
			Addr:    s.config.Listen,
			Handler: handler,
		},
		Timeout: 10 * time.Second,
	}

	srv.SetKeepAlivesEnabled(true)
	listener, err := net.Listen("tcp", s.config.Listen)

	if err != nil {
		return err
	}

	return srv.Serve(listener)
}

func newService(cfg config.Config) *service {
	return &service{config: cfg}
<<<<<<< HEAD
}

func main() {

	conf, err := config.Configure()

	if err != nil {
		log.Fatalf("Improperly configured %s", err)
	}

	mainlog := conf.Mainlog
	mainlog.Printf("starting on port %s", conf.Listen)
	mainlog.Printf("connlimit %v", conf.ConnLimit)
	mainlog.Printf("backends %s", conf.Backends)
	srv := newService(conf)
	startErr := srv.start()
	if startErr != nil {
		mainlog.Printf("Could not start service, reason: %q", startErr.Error())
	}
=======
>>>>>>> 89f85db8
}<|MERGE_RESOLUTION|>--- conflicted
+++ resolved
@@ -1,10 +1,7 @@
 package main
 
 import (
-<<<<<<< HEAD
-=======
 	"fmt"
->>>>>>> 89f85db8
 	"log"
 	"net"
 	"net/http"
@@ -78,26 +75,4 @@
 
 func newService(cfg config.Config) *service {
 	return &service{config: cfg}
-<<<<<<< HEAD
-}
-
-func main() {
-
-	conf, err := config.Configure()
-
-	if err != nil {
-		log.Fatalf("Improperly configured %s", err)
-	}
-
-	mainlog := conf.Mainlog
-	mainlog.Printf("starting on port %s", conf.Listen)
-	mainlog.Printf("connlimit %v", conf.ConnLimit)
-	mainlog.Printf("backends %s", conf.Backends)
-	srv := newService(conf)
-	startErr := srv.start()
-	if startErr != nil {
-		mainlog.Printf("Could not start service, reason: %q", startErr.Error())
-	}
-=======
->>>>>>> 89f85db8
 }