package main

import (
	"fmt"
	"net"
	"net/http"
	"os"
	"time"

	"github.com/allegro/akubra/log"
	logconfig "github.com/allegro/akubra/log/config"

	"github.com/alecthomas/kingpin"
	"github.com/allegro/akubra/config"

	"github.com/allegro/akubra/httphandler"
	"github.com/allegro/akubra/metrics"
	"github.com/allegro/akubra/regions"
	"github.com/allegro/akubra/storages"
	set "github.com/deckarep/golang-set"
	_ "github.com/lib/pq"

	"github.com/allegro/akubra/crdstore"
	graceful "gopkg.in/tylerb/graceful.v1"
)

// TechnicalEndpointGeneralTimeout for /configuration/validate endpoint
const TechnicalEndpointGeneralTimeout = 5 * time.Second

type service struct {
	config config.Config
}

var (
	// filled by linker
	version = "development"

	// CLI flags
	configFile = kingpin.
			Flag("config", "Configuration file path e.g.: \"conf/dev.yaml\"").
			Short('c').
			Required().
			ExistingFile()
	testConfig = kingpin.
			Flag("test-config", "Testing only configuration file from 'config' arg. (app. not starting).").
			Short('t').
			Bool()
)

func main() {
	versionString := fmt.Sprintf("Akubra (%s version)", version)
	kingpin.Version(versionString)
	kingpin.Parse()
	conf, err := config.Configure(*configFile)
	if err != nil {
		log.Fatalf("Improperly configured %s", err)
	}

	if *testConfig {
		os.Exit(0)
	}

	log.Printf("Health check endpoint: %s", conf.Service.Server.HealthCheckEndpoint)

	mainlog, err := log.NewDefaultLogger(conf.Logging.Mainlog, "LOG_LOCAL2", false)
	if err != nil {
		log.Fatalf("Could not set up main logger: %q", err)
	}

	log.DefaultLogger = mainlog

	mainlog.Printf("starting on port %s", conf.Service.Server.Listen)
	mainlog.Printf("backends %#v", conf.Backends)

	srv := newService(conf)
	srv.startTechnicalEndpoint()
	startErr := srv.start()
	if startErr != nil {
		mainlog.Fatalf("Could not start service, reason: %q", startErr.Error())
	}
}

func mkServiceLogs(logConf logconfig.LoggingConfig) (syncLog, clusterSyncLog, accessLog log.Logger, err error) {
	syncLog, err = log.NewDefaultLogger(logConf.Synclog, "LOG_LOCAL1", true)
	if err != nil {
		return
	}

	clusterSyncLog, err = log.NewDefaultLogger(logConf.ClusterSyncLog, "LOG_LOCAL1", true)
	if err != nil {
		return
	}
	accessLog, err = log.NewDefaultLogger(logConf.Accesslog, "LOG_LOCAL1", true)
	if err != nil {
		return
	}
	return
}
func (s *service) start() error {
	roundtripper, err := httphandler.ConfigureHTTPTransport(s.config.Service.Client)
	if err != nil {
		log.Fatalf("Couldn't set up client properties, %q", err)
	}
	syncLog, clusterSyncLog, accessLog, err := mkServiceLogs(s.config.Logging)
	if err != nil {
		return err
	}
	methods := make([]interface{}, 0, len(s.config.Logging.SyncLogMethods))
	for _, v := range s.config.Logging.SyncLogMethods {
		methods = append(methods, v)
	}
	lateRespHandler := httphandler.LateResponseHandler(syncLog, set.NewSetFromSlice(methods))
	earlyRespHandler := httphandler.EarliestResponseHandler(syncLog, set.NewSetFromSlice(methods))

	crdstore.InitializeCredentialsStore(s.config.CredentialsStore)
	storage, err := storages.InitStorages(
		roundtripper,
		s.config.Clusters,
		s.config.Backends,
<<<<<<< HEAD
		respHandler,
		syncLog)
=======
		earlyRespHandler,
		lateRespHandler)
>>>>>>> 5b824338

	if err != nil {
		log.Fatalf("Storages initialization problem: %q", err)
	}

	regionsRT, err := regions.NewRegions(s.config.Regions, *storage, roundtripper, clusterSyncLog)
	if err != nil {
		return err
	}

	regionsDecoratedRT := httphandler.DecorateRoundTripper(s.config.Service.Client,
		accessLog, s.config.Service.Server.HealthCheckEndpoint, regionsRT)

	handler, err := httphandler.NewHandlerWithRoundTripper(regionsDecoratedRT, s.config.Service.Server)
	if err != nil {
		return err
	}

	err = metrics.Init(s.config.Metrics)
	if err != nil {
		return err
	}

	srv := &graceful.Server{
		Server: &http.Server{
			Addr:         s.config.Service.Server.Listen,
			Handler:      handler,
			ReadTimeout:  s.config.Service.Server.ReadTimeout.Duration,
			WriteTimeout: s.config.Service.Server.WriteTimeout.Duration,
		},
		Timeout: s.config.Service.Server.ShutdownTimeout.Duration,
	}

	srv.SetKeepAlivesEnabled(true)
	listener, err := net.Listen("tcp", s.config.Service.Server.Listen)
	if err != nil {
		log.Fatalln(err)
	}

	return srv.Serve(listener)
}

func newService(cfg config.Config) *service {
	return &service{config: cfg}
}
func (s *service) startTechnicalEndpoint() {
	port := s.config.Service.Server.TechnicalEndpointListen
	log.Printf("Starting technical HTTP endpoint on port: %q", port)
	serveMuxHandler := http.NewServeMux()
	serveMuxHandler.HandleFunc(
		"/configuration/validate",
		config.ValidateConfigurationHTTPHandler,
	)
	go func() {
		srv := &graceful.Server{
			Server: &http.Server{
				Addr:           port,
				Handler:        serveMuxHandler,
				MaxHeaderBytes: 512,
				WriteTimeout:   TechnicalEndpointGeneralTimeout,
				ReadTimeout:    TechnicalEndpointGeneralTimeout,
			},
			Timeout:      TechnicalEndpointGeneralTimeout,
			TCPKeepAlive: 1 * time.Minute,
			Logger:       graceful.DefaultLogger(),
		}

		log.Fatal(srv.ListenAndServe())
	}()
	log.Println("Technical HTTP endpoint is running.")
}<|MERGE_RESOLUTION|>--- conflicted
+++ resolved
@@ -117,13 +117,9 @@
 		roundtripper,
 		s.config.Clusters,
 		s.config.Backends,
-<<<<<<< HEAD
-		respHandler,
+		earlyRespHandler,
+		lateRespHandler,
 		syncLog)
-=======
-		earlyRespHandler,
-		lateRespHandler)
->>>>>>> 5b824338
 
 	if err != nil {
 		log.Fatalf("Storages initialization problem: %q", err)
