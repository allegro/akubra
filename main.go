--- conflicted
+++ resolved
@@ -87,18 +87,15 @@
 	}
 	// TODO: Decorate ^ roundtripper here now - fix accesslog in configuration
 	syncLog, err := log.NewDefaultLogger(s.config.Logging.Synclog, "LOG_LOCAL1", true)
-<<<<<<< HEAD
+	if err != nil {
+		return err
+	}
+
 	methods := make([]interface{}, 0, len(s.config.Logging.SyncLogMethods))
 	for _, v := range s.config.Logging.SyncLogMethods {
 		methods = append(methods, v)
 	}
 	respHandler := httphandler.LateResponseHandler(syncLog, set.NewSetFromSlice(methods))
-=======
-	if err != nil {
-		return err
-	}
-	respHandler := httphandler.LateResponseHandler(syncLog, s.config.Logging.SyncLogMethodsSet)
->>>>>>> d36fdba7
 
 	storage, err := storages.InitStorages(
 		roundtripper,
