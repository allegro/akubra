package main

import (
	"context"
	"fmt"
	"net"
	"net/http"
	"os"
	"os/signal"
	"syscall"
	"time"

	"github.com/allegro/akubra/crdstore"
	"github.com/allegro/akubra/httphandler"
	"github.com/allegro/akubra/log"
	logconfig "github.com/allegro/akubra/log/config"
	"github.com/allegro/akubra/metrics"
	"github.com/allegro/akubra/regions"
	"github.com/allegro/akubra/storages"
	"github.com/allegro/akubra/transport"

	"github.com/alecthomas/kingpin"
	"github.com/allegro/akubra/config"

	_ "github.com/lib/pq"
)

// TechnicalEndpointGeneralTimeout for /configuration/validate endpoint
const TechnicalEndpointGeneralTimeout = 5 * time.Second

var (
	// filled by linker
	version = "development"

	// CLI flags
	configFile = kingpin.
			Flag("config", "Configuration file path e.g.: \"conf/dev.yaml\"").
			Short('c').
			Required().
			ExistingFile()
	testConfig = kingpin.
			Flag("test-config", "Testing only configuration file from 'config' arg. (app. not starting).").
			Short('t').
			Bool()
)

func main() {

	versionString := fmt.Sprintf("Akubra (%s version)", version)
	kingpin.Version(versionString)
	kingpin.Parse()
	conf, err := parseConfig(*configFile)
	if err != nil {
		log.Fatalf("Configuration corrupted: %s", err)
	}

	if *testConfig {
		os.Exit(0)
	}

	mainlog, err := log.NewDefaultLogger(conf.Logging.Mainlog, "LOG_LOCAL2", false)
	if err != nil {
		log.Fatalf("Could not set up main logger: %q", err)
	}
	log.DefaultLogger = mainlog

	log.Printf("Health check endpoint: %s", conf.Service.Server.HealthCheckEndpoint)
	mainlog.Printf("starting on port %s", conf.Service.Server.Listen)

	srv := newService(conf, *configFile)
	srv.startTechnicalEndpoint()
	startErr := srv.start()
	if startErr != nil {
		mainlog.Fatalf("Could not start service, reason: %q", startErr.Error())
	}
}
func parseConfig(path string) (config.Config, error) {
	conf, err := config.Configure(*configFile)
	if err != nil {
		return config.Config{}, fmt.Errorf("Improperly configured %s", err)
	}

	valid, errs := config.ValidateConf(conf.YamlConfig, true)
	if !valid {
		return config.Config{}, fmt.Errorf("YAML validation - errors: %q", errs)
	}
	log.Println("Configuration checked - OK.")

	return conf, nil
}

func mkServiceLogs(logConf logconfig.LoggingConfig) (syncLog, clusterSyncLog, accessLog log.Logger, err error) {
	syncLog, err = log.NewDefaultLogger(logConf.Synclog, "LOG_LOCAL1", true)
	if err != nil {
		return
	}

	clusterSyncLog, err = log.NewDefaultLogger(logConf.ClusterSyncLog, "LOG_LOCAL1", true)
	if err != nil {
		return
	}
	accessLog, err = log.NewDefaultLogger(logConf.Accesslog, "LOG_LOCAL1", true)
	if err != nil {
		return
	}
	return
}

func newService(cfg config.Config, configPath string) *service {
	hh := func(rw http.ResponseWriter, r *http.Request) {}
	var h = http.HandlerFunc(hh)
	return &service{config: cfg, configPath: configPath, handler: h}
}

type service struct {
	config     config.Config
	configPath string
	handler    http.Handler
	srv        *http.Server
	ctx        context.Context
}

func (s *service) start() (err error) {
	s.ctx = context.Background()
	s.handler, err = s.createHandler(s.config)
	if err != nil {
		log.Fatalf("Handler creation error: %s", err)
	}
	srv := &http.Server{
		Addr:         s.config.Service.Server.Listen,
		Handler:      s,
		ReadTimeout:  s.config.Service.Server.ReadTimeout.Duration,
		WriteTimeout: s.config.Service.Server.WriteTimeout.Duration,
	}

	srv.SetKeepAlivesEnabled(true)
	s.srv = srv
	listener, err := net.Listen("tcp", s.config.Service.Server.Listen)
	if err != nil {
		log.Fatalln(err)
	}
	go s.signalsHandler()
	return srv.Serve(listener)
}

func (s *service) signalsHandler() {

	for {
		hup := make(chan os.Signal, 1)
		signal.Notify(hup, syscall.SIGHUP)
		intr := make(chan os.Signal, 1)
		signal.Notify(intr, syscall.SIGINT)
		select {
		case <-hup:
			conf, err := parseConfig(s.configPath)
			if err != nil {
				log.Printf("New config is corrupted %s", err)
				continue
			}
			handler, err := s.createHandler(conf)
			if err != nil {
				log.Printf("Handler initialization failure %s", err)
			}
			s.handler = handler
			log.Println("Handler replaced")
		case <-intr:
			log.Println("Shutting down")
			err := s.srv.Shutdown(s.ctx)
			if err != nil {
				log.Printf("Server shutsown error: %s", err)
			}
			log.Println("Fin")
		}
	}
}

func (s *service) ServeHTTP(rw http.ResponseWriter, r *http.Request) {
	handler := s.handler
	handler.ServeHTTP(rw, r)
}
func (s *service) createHandler(conf config.Config) (http.Handler, error) {
	transportMatcher, err := transport.ConfigureHTTPTransports(conf.Service.Client)
	if err != nil {
		return nil, fmt.Errorf("Couldn't set up client Transports - err: %q", err)
	}
	syncLog, clusterSyncLog, accessLog, err := mkServiceLogs(conf.Logging)
	if err != nil {
		return nil, err
	}
	methods := make(map[string]struct{})
	for _, method := range conf.Logging.SyncLogMethods {
		methods[method] = struct{}{}
	}

	crdstore.InitializeCredentialsStore(conf.CredentialsStore)
	syncSender := &storages.SyncSender{SyncLog: syncLog, AllowedMethods: methods}
	storage, err := storages.InitStorages(
		transportMatcher,
<<<<<<< HEAD
		s.config.Shards,
		s.config.Storages,
=======
		conf.Clusters,
		conf.Backends,
>>>>>>> b7c8c25e
		syncSender)

	if err != nil {
		log.Fatalf("Storages initialization problem: %q", err)
		return nil, err
	}

<<<<<<< HEAD
	regionsRT, err := regions.NewRegions(s.config.ShardingPolicies, storage, clusterSyncLog)
=======
	regionsRT, err := regions.NewRegions(conf.Regions, storage, clusterSyncLog)
>>>>>>> b7c8c25e
	if err != nil {
		return nil, err
	}

	regionsDecoratedRT := httphandler.DecorateRoundTripper(conf.Service.Client,
		accessLog, conf.Service.Server.HealthCheckEndpoint, regionsRT)

	handler, err := httphandler.NewHandlerWithRoundTripper(regionsDecoratedRT, conf.Service.Server)
	if err != nil {
		return nil, err
	}

	err = metrics.Init(conf.Metrics)
	if err != nil {
		log.Printf("Metrics initialization error: %s", err)
	}
	return handler, nil
}

func (s *service) startTechnicalEndpoint() {
	port := s.config.Service.Server.TechnicalEndpointListen
	log.Printf("Starting technical HTTP endpoint on port: %q", port)
	serveMuxHandler := http.NewServeMux()
	serveMuxHandler.HandleFunc(
		"/configuration/validate",
		config.ValidateConfigurationHTTPHandler,
	)
	go func() {
		srv := &http.Server{
			Addr:           port,
			Handler:        serveMuxHandler,
			MaxHeaderBytes: 512,
			WriteTimeout:   TechnicalEndpointGeneralTimeout,
			ReadTimeout:    TechnicalEndpointGeneralTimeout,
		}
		log.Fatal(srv.ListenAndServe())
	}()
	log.Println("Technical HTTP endpoint is running.")
}<|MERGE_RESOLUTION|>--- conflicted
+++ resolved
@@ -196,13 +196,8 @@
 	syncSender := &storages.SyncSender{SyncLog: syncLog, AllowedMethods: methods}
 	storage, err := storages.InitStorages(
 		transportMatcher,
-<<<<<<< HEAD
 		s.config.Shards,
 		s.config.Storages,
-=======
-		conf.Clusters,
-		conf.Backends,
->>>>>>> b7c8c25e
 		syncSender)
 
 	if err != nil {
@@ -210,11 +205,7 @@
 		return nil, err
 	}
 
-<<<<<<< HEAD
 	regionsRT, err := regions.NewRegions(s.config.ShardingPolicies, storage, clusterSyncLog)
-=======
-	regionsRT, err := regions.NewRegions(conf.Regions, storage, clusterSyncLog)
->>>>>>> b7c8c25e
 	if err != nil {
 		return nil, err
 	}
