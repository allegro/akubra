package main

import (
	"fmt"
	"net"
	"net/http"
	"os"
	"time"

	"github.com/allegro/akubra/log"
	logconfig "github.com/allegro/akubra/log/config"

	"github.com/alecthomas/kingpin"
	"github.com/allegro/akubra/config"

	"github.com/allegro/akubra/httphandler"
	"github.com/allegro/akubra/metrics"
	"github.com/allegro/akubra/regions"
	"github.com/allegro/akubra/storages"
	set "github.com/deckarep/golang-set"
	_ "github.com/lib/pq"

	"github.com/allegro/akubra/crdstore"
<<<<<<< HEAD
	"gopkg.in/tylerb/graceful.v1"
=======
	"github.com/allegro/akubra/transport"
	graceful "gopkg.in/tylerb/graceful.v1"
>>>>>>> 07e5da90
)

// TechnicalEndpointGeneralTimeout for /configuration/validate endpoint
const (
	TechnicalEndpointGeneralTimeout = 5 * time.Second
	InvalidConfigError = 2
)

type service struct {
	config config.Config
}

var (
	// filled by linker
	version = "development"

	// CLI flags
	configFile = kingpin.
		Flag("config", "Configuration file path e.g.: \"conf/dev.yaml\"").
		Short('c').
		Required().
		ExistingFile()
	testConfig = kingpin.
		Flag("test-config", "Testing only configuration file from 'config' arg. (app. not starting).").
		Short('t').
		Bool()
)

func main() {
	versionString := fmt.Sprintf("Akubra (%s version)", version)
	kingpin.Version(versionString)
	kingpin.Parse()
	conf, err := config.Configure(*configFile)
	if err != nil {
		log.Fatalf("Improperly configured %s", err)
	}

	valid, errs := config.ValidateConf(conf.YamlConfig, true)
	if !valid {
		fmt.Printf("YAML validation - errors: %q", errs)
<<<<<<< HEAD
		os.Exit(InvalidConfigError)
=======
		os.Exit(1)
>>>>>>> 07e5da90
	}
	log.Println("Configuration checked - OK.")

	if *testConfig {
		os.Exit(0)
	}

	log.Printf("Health check endpoint: %s", conf.Service.Server.HealthCheckEndpoint)

	mainlog, err := log.NewDefaultLogger(conf.Logging.Mainlog, "LOG_LOCAL2", false)
	if err != nil {
		log.Fatalf("Could not set up main logger: %q", err)
	}

	log.DefaultLogger = mainlog

	mainlog.Printf("starting on port %s", conf.Service.Server.Listen)
	mainlog.Printf("backends %#v", conf.Backends)

	srv := newService(conf)
	srv.startTechnicalEndpoint()
	startErr := srv.start()
	if startErr != nil {
		mainlog.Fatalf("Could not start service, reason: %q", startErr.Error())
	}
}

func mkServiceLogs(logConf logconfig.LoggingConfig) (syncLog, clusterSyncLog, accessLog log.Logger, err error) {
	syncLog, err = log.NewDefaultLogger(logConf.Synclog, "LOG_LOCAL1", true)
	if err != nil {
		return
	}

	clusterSyncLog, err = log.NewDefaultLogger(logConf.ClusterSyncLog, "LOG_LOCAL1", true)
	if err != nil {
		return
	}
	accessLog, err = log.NewDefaultLogger(logConf.Accesslog, "LOG_LOCAL1", true)
	if err != nil {
		return
	}
	return
}

func (s *service) start() error {
	transportMatcher, err := transport.ConfigureHTTPTransports(s.config.Service.Client)
	if err != nil {
		log.Fatalf("Couldn't set up client Transports - err: %q", err)
	}
	syncLog, clusterSyncLog, accessLog, err := mkServiceLogs(s.config.Logging)
	if err != nil {
		return err
	}
	methods := make([]interface{}, 0, len(s.config.Logging.SyncLogMethods))
	for _, v := range s.config.Logging.SyncLogMethods {
		methods = append(methods, v)
	}
	lateRespHandler := httphandler.LateResponseHandler(syncLog, set.NewSetFromSlice(methods))
	earlyRespHandler := httphandler.EarliestResponseHandler(syncLog, set.NewSetFromSlice(methods))

	crdstore.InitializeCredentialsStore(s.config.CredentialsStore)

	storage, err := storages.InitStorages(
		transportMatcher,
		s.config.Clusters,
		s.config.Backends,
		earlyRespHandler,
		lateRespHandler,
		syncLog)

	if err != nil {
		log.Fatalf("Storages initialization problem: %q", err)
	}

	regionsRT, err := regions.NewRegions(s.config.Regions, *storage, clusterSyncLog)
	if err != nil {
		return err
	}

	regionsDecoratedRT := httphandler.DecorateRoundTripper(s.config.Service.Client,
		accessLog, s.config.Service.Server.HealthCheckEndpoint, regionsRT)

	handler, err := httphandler.NewHandlerWithRoundTripper(regionsDecoratedRT, s.config.Service.Server)
	if err != nil {
		return err
	}

	err = metrics.Init(s.config.Metrics)
	if err != nil {
		return err
	}

	srv := &graceful.Server{
		Server: &http.Server{
			Addr:         s.config.Service.Server.Listen,
			Handler:      handler,
			ReadTimeout:  s.config.Service.Server.ReadTimeout.Duration,
			WriteTimeout: s.config.Service.Server.WriteTimeout.Duration,
		},
		Timeout: s.config.Service.Server.ShutdownTimeout.Duration,
	}

	srv.SetKeepAlivesEnabled(true)
	listener, err := net.Listen("tcp", s.config.Service.Server.Listen)
	if err != nil {
		log.Fatalln(err)
	}

	return srv.Serve(listener)
}

func newService(cfg config.Config) *service {
	return &service{config: cfg}
}
func (s *service) startTechnicalEndpoint() {
	port := s.config.Service.Server.TechnicalEndpointListen
	log.Printf("Starting technical HTTP endpoint on port: %q", port)
	serveMuxHandler := http.NewServeMux()
	serveMuxHandler.HandleFunc(
		"/configuration/validate",
		config.ValidateConfigurationHTTPHandler,
	)
	go func() {
		srv := &graceful.Server{
			Server: &http.Server{
				Addr:           port,
				Handler:        serveMuxHandler,
				MaxHeaderBytes: 512,
				WriteTimeout:   TechnicalEndpointGeneralTimeout,
				ReadTimeout:    TechnicalEndpointGeneralTimeout,
			},
			Timeout:      TechnicalEndpointGeneralTimeout,
			TCPKeepAlive: 1 * time.Minute,
			Logger:       graceful.DefaultLogger(),
		}

		log.Fatal(srv.ListenAndServe())
	}()
	log.Println("Technical HTTP endpoint is running.")
}<|MERGE_RESOLUTION|>--- conflicted
+++ resolved
@@ -21,19 +21,12 @@
 	_ "github.com/lib/pq"
 
 	"github.com/allegro/akubra/crdstore"
-<<<<<<< HEAD
-	"gopkg.in/tylerb/graceful.v1"
-=======
 	"github.com/allegro/akubra/transport"
 	graceful "gopkg.in/tylerb/graceful.v1"
->>>>>>> 07e5da90
 )
 
 // TechnicalEndpointGeneralTimeout for /configuration/validate endpoint
-const (
-	TechnicalEndpointGeneralTimeout = 5 * time.Second
-	InvalidConfigError = 2
-)
+const TechnicalEndpointGeneralTimeout = 5 * time.Second
 
 type service struct {
 	config config.Config
@@ -45,14 +38,14 @@
 
 	// CLI flags
 	configFile = kingpin.
-		Flag("config", "Configuration file path e.g.: \"conf/dev.yaml\"").
-		Short('c').
-		Required().
-		ExistingFile()
+			Flag("config", "Configuration file path e.g.: \"conf/dev.yaml\"").
+			Short('c').
+			Required().
+			ExistingFile()
 	testConfig = kingpin.
-		Flag("test-config", "Testing only configuration file from 'config' arg. (app. not starting).").
-		Short('t').
-		Bool()
+			Flag("test-config", "Testing only configuration file from 'config' arg. (app. not starting).").
+			Short('t').
+			Bool()
 )
 
 func main() {
@@ -67,11 +60,7 @@
 	valid, errs := config.ValidateConf(conf.YamlConfig, true)
 	if !valid {
 		fmt.Printf("YAML validation - errors: %q", errs)
-<<<<<<< HEAD
-		os.Exit(InvalidConfigError)
-=======
 		os.Exit(1)
->>>>>>> 07e5da90
 	}
 	log.Println("Configuration checked - OK.")
 
