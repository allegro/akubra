package storages

import (
	"net/http"
	"strings"

	"github.com/allegro/akubra/log"
	"github.com/allegro/akubra/storages/merger"
	"github.com/allegro/akubra/transport"
)

const listTypeV2 = "2"

type responseMerger struct {
	merger transport.MultipleResponsesHandler
}

func isSuccess(tup transport.ResErrTuple) bool {
	if tup.Err != nil || tup.Failed {
		return false
	}
	return true
}

func (rm *responseMerger) createResponse(firstTuple transport.ResErrTuple, successes []transport.ResErrTuple) (resp *http.Response, err error) {
	reqQuery := firstTuple.Req.URL.Query()
	log.Println("Create response")
	if reqQuery.Get("list-type") == listTypeV2 {
		log.Println("Create response v2", len(successes))

<<<<<<< HEAD
		return merger.MergeListV2Responses(successes)
	}

	if reqQuery["versions"] != nil {
		return merger.MergeVersionsResponses(successes)
	}

	return merger.MergeListResponses(successes)
=======
	if _, rerr := buf.ReadFrom(resp.Body); rerr != nil {
		log.Debugf("Problem reading ObjectStore response body, %s", rerr)
		return lbr
	}

	if cerr := resp.Body.Close(); cerr != nil {
		log.Debugf("Problem closing ObjectStore response body, %s", cerr)
		return lbr
	}

	bodyBytes := buf.Bytes()
	err := xml.Unmarshal(bodyBytes, &lbr)
	if err != nil {
		log.Debugf("ListBucketResult unmarshalling problem %s", err)
	}

	return lbr
}

func (rm *responseMerger) createResponse(successes []transport.ResErrTuple) (resp *http.Response, err error) {
	if len(successes) == 0 {
		log.Printf("No successful response")
		err = fmt.Errorf("No successful responses")
		return
	}
	oContainer := objectsContainer{
		list: make([]ObjectInfo, 0),
		set:  make(map[string]struct{}),
	}
	pContainer := prefixContainer{
		list: make([]CommonPrefix, 0),
		set:  make(map[string]struct{}),
	}
	var listBucketResult ListBucketResult
	for _, tuple := range successes {
		resp = tuple.Res
		listBucketResult = extractResults(resp)
		oContainer.append(listBucketResult.Contents...)
		pContainer.append(listBucketResult.CommonPrefixes...)
	}

	req := successes[0].Res.Request
	reqQuery := req.URL.Query()
	maxKeysQuery := reqQuery.Get("max-keys")
	maxKeys, err := strconv.Atoi(maxKeysQuery)
	if err != nil {
		maxKeys = 1000
	}
	listBucketResult = pickResultSet(oContainer, pContainer, maxKeys, listBucketResult)

	bodyBytes, err := xml.Marshal(listBucketResult)
	if err != nil {
		log.Debug("Problem marshalling ObjectStore response body, %s", err)
		return nil, err
	}
	buf := bytes.NewBuffer(bodyBytes)
	resp.Body = ioutil.NopCloser(buf)
	resp.ContentLength = int64(buf.Len())
	resp.Header = http.Header{}
	resp.Header.Set("content-length", fmt.Sprintf("%d", buf.Len()))
	resp.Header.Set("content-type", "application/xml")
	return resp, nil
>>>>>>> a7b2a4bc
}

func (rm *responseMerger) merge(firstTuple transport.ResErrTuple, rtupleCh <-chan transport.ResErrTuple) transport.ResErrTuple {
	successes := []transport.ResErrTuple{}
	if isSuccess(firstTuple) {
		successes = append(successes, firstTuple)
	}

	for tuple := range rtupleCh {
		if isSuccess(tuple) {
			successes = append(successes, tuple)
		} else {
			tuple.DiscardBody()
		}
	}

	if len(successes) > 0 {
		if !isSuccess(firstTuple) {
			firstTuple.DiscardBody()
		}

		res, err := rm.createResponse(firstTuple, successes)
		return transport.ResErrTuple{
			Res: res,
			Err: err,
		}
	}
	return firstTuple
}

var unsupportedQueryParamNames = []string{
	"acl",
	"uploads",
<<<<<<< HEAD
	// "list-type",
	// "versions",
=======
	"list-type",
	"versions",
>>>>>>> a7b2a4bc
	"tags",
	"requestPayment",
	"replication",
	"policy",
	"notification",
	"metrics",
	"logging",
	"location",
	"lifecycle",
	"inventory",
	"encryption",
	"cors",
	"analytics",
	"accelerate",
	"website",
}

func (rm *responseMerger) isMergable(req *http.Request) bool {
	path := req.URL.Path
	method := req.Method
	reqQuery := req.URL.Query()
	unsupportedQuery := false
	if reqQuery != nil {
		for _, key := range unsupportedQueryParamNames {
			if reqQuery[key] != nil {
				unsupportedQuery = true
				break
			}
		}
	}
	return !unsupportedQuery && (method == http.MethodGet) && isBucketPath(path)
}
<<<<<<< HEAD
func isBucketPath(path string) bool {
	trimmedPath := strings.Trim(path, "/")
	if trimmedPath == "" {
		return false
	}
	return len(strings.Split(trimmedPath, "/")) == 1
}
=======
>>>>>>> a7b2a4bc

func (rm *responseMerger) responseHandler(in <-chan transport.ResErrTuple) transport.ResErrTuple {
	firstTuple := <-in
	req := firstTuple.Req
<<<<<<< HEAD
	if rm.isMergable(req) {
		return rm.merge(firstTuple, in)
=======
	reqQuery := req.URL.Query()
	if rm.isMergable(req) {
		return rm.merge(firstTuple, in)
	}

	if reqQuery.Get("list-type") == listTypeV2 {
		return transport.ResErrTuple{
			Req: req,
			Res: &http.Response{
				Request:    req,
				StatusCode: http.StatusNotImplemented,
			},
		}
>>>>>>> a7b2a4bc
	}

	inCopy := make(chan transport.ResErrTuple)
	go func() {
		inCopy <- firstTuple

		for tuple := range in {
			inCopy <- tuple
		}
		close(inCopy)
	}()
	return rm.merger(inCopy)
}<|MERGE_RESOLUTION|>--- conflicted
+++ resolved
@@ -28,7 +28,6 @@
 	if reqQuery.Get("list-type") == listTypeV2 {
 		log.Println("Create response v2", len(successes))
 
-<<<<<<< HEAD
 		return merger.MergeListV2Responses(successes)
 	}
 
@@ -37,70 +36,6 @@
 	}
 
 	return merger.MergeListResponses(successes)
-=======
-	if _, rerr := buf.ReadFrom(resp.Body); rerr != nil {
-		log.Debugf("Problem reading ObjectStore response body, %s", rerr)
-		return lbr
-	}
-
-	if cerr := resp.Body.Close(); cerr != nil {
-		log.Debugf("Problem closing ObjectStore response body, %s", cerr)
-		return lbr
-	}
-
-	bodyBytes := buf.Bytes()
-	err := xml.Unmarshal(bodyBytes, &lbr)
-	if err != nil {
-		log.Debugf("ListBucketResult unmarshalling problem %s", err)
-	}
-
-	return lbr
-}
-
-func (rm *responseMerger) createResponse(successes []transport.ResErrTuple) (resp *http.Response, err error) {
-	if len(successes) == 0 {
-		log.Printf("No successful response")
-		err = fmt.Errorf("No successful responses")
-		return
-	}
-	oContainer := objectsContainer{
-		list: make([]ObjectInfo, 0),
-		set:  make(map[string]struct{}),
-	}
-	pContainer := prefixContainer{
-		list: make([]CommonPrefix, 0),
-		set:  make(map[string]struct{}),
-	}
-	var listBucketResult ListBucketResult
-	for _, tuple := range successes {
-		resp = tuple.Res
-		listBucketResult = extractResults(resp)
-		oContainer.append(listBucketResult.Contents...)
-		pContainer.append(listBucketResult.CommonPrefixes...)
-	}
-
-	req := successes[0].Res.Request
-	reqQuery := req.URL.Query()
-	maxKeysQuery := reqQuery.Get("max-keys")
-	maxKeys, err := strconv.Atoi(maxKeysQuery)
-	if err != nil {
-		maxKeys = 1000
-	}
-	listBucketResult = pickResultSet(oContainer, pContainer, maxKeys, listBucketResult)
-
-	bodyBytes, err := xml.Marshal(listBucketResult)
-	if err != nil {
-		log.Debug("Problem marshalling ObjectStore response body, %s", err)
-		return nil, err
-	}
-	buf := bytes.NewBuffer(bodyBytes)
-	resp.Body = ioutil.NopCloser(buf)
-	resp.ContentLength = int64(buf.Len())
-	resp.Header = http.Header{}
-	resp.Header.Set("content-length", fmt.Sprintf("%d", buf.Len()))
-	resp.Header.Set("content-type", "application/xml")
-	return resp, nil
->>>>>>> a7b2a4bc
 }
 
 func (rm *responseMerger) merge(firstTuple transport.ResErrTuple, rtupleCh <-chan transport.ResErrTuple) transport.ResErrTuple {
@@ -134,13 +69,6 @@
 var unsupportedQueryParamNames = []string{
 	"acl",
 	"uploads",
-<<<<<<< HEAD
-	// "list-type",
-	// "versions",
-=======
-	"list-type",
-	"versions",
->>>>>>> a7b2a4bc
 	"tags",
 	"requestPayment",
 	"replication",
@@ -173,7 +101,6 @@
 	}
 	return !unsupportedQuery && (method == http.MethodGet) && isBucketPath(path)
 }
-<<<<<<< HEAD
 func isBucketPath(path string) bool {
 	trimmedPath := strings.Trim(path, "/")
 	if trimmedPath == "" {
@@ -181,30 +108,12 @@
 	}
 	return len(strings.Split(trimmedPath, "/")) == 1
 }
-=======
->>>>>>> a7b2a4bc
 
 func (rm *responseMerger) responseHandler(in <-chan transport.ResErrTuple) transport.ResErrTuple {
 	firstTuple := <-in
 	req := firstTuple.Req
-<<<<<<< HEAD
 	if rm.isMergable(req) {
 		return rm.merge(firstTuple, in)
-=======
-	reqQuery := req.URL.Query()
-	if rm.isMergable(req) {
-		return rm.merge(firstTuple, in)
-	}
-
-	if reqQuery.Get("list-type") == listTypeV2 {
-		return transport.ResErrTuple{
-			Req: req,
-			Res: &http.Response{
-				Request:    req,
-				StatusCode: http.StatusNotImplemented,
-			},
-		}
->>>>>>> a7b2a4bc
 	}
 
 	inCopy := make(chan transport.ResErrTuple)
