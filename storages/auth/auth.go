package auth

import (
	"fmt"
	"net/http"

	"github.com/allegro/akubra/httphandler"
)

const (
	// Passthrough is basic type, does nothing to the request
	Passthrough = "passthrough"
	// S3FixedKey will sign requests with single key
	S3FixedKey = "S3FixedKey"
<<<<<<< HEAD
	// S3Auth ...
	S3Auth = "S3Auth"
=======
	// S3AuthService will sign requests using key from external source
	S3AuthService = "S3AuthService"
>>>>>>> 7686cc7f
)

// Decorators maps Backend type with httphadler decorators factory
var Decorators = map[string]func(map[string]string) (httphandler.Decorator, error){
	Passthrough: func(map[string]string) (httphandler.Decorator, error) {
		return func(rt http.RoundTripper) http.RoundTripper {
			return rt
		}, nil
	},
	S3FixedKey: func(extra map[string]string) (httphandler.Decorator, error) {
		accessKey, ok := extra["AccessKey"]
		if !ok {
			return nil, fmt.Errorf("no AccessKey defined for backend type %q", S3FixedKey)
		}

		secret, ok := extra["Secret"]
		if !ok {
			return nil, fmt.Errorf("no Secret defined for backend type %q", S3FixedKey)
		}

		k := Keys{
			AccessKeyID:     accessKey,
			SecretAccessKey: secret,
		}
		return SignDecorator(k), nil
	},
<<<<<<< HEAD
	//TODO: STUB only -> waiting for merging with "S3authservice" branch
	S3Auth: func(extra map[string]string) (httphandler.Decorator, error) {
		return func(rt http.RoundTripper) http.RoundTripper {
			return rt
		}, nil
=======
	S3AuthService: func(extra map[string]string) (httphandler.Decorator, error) {
		backend, ok := extra["AuthServiceBackend"]
		if !ok {
			return nil, fmt.Errorf("no `AuthServiceBackend` defined for backend type %q", S3AuthService)
		}

		endpoint, ok := extra["AuthServiceEndpoint"]
		if !ok {
			return nil, fmt.Errorf("no `AuthServiceEndpoint` defined for backend type %q", S3AuthService)
		}

		return SignAuthServiceDecorator(backend, endpoint), nil
>>>>>>> 7686cc7f
	},
}<|MERGE_RESOLUTION|>--- conflicted
+++ resolved
@@ -12,13 +12,8 @@
 	Passthrough = "passthrough"
 	// S3FixedKey will sign requests with single key
 	S3FixedKey = "S3FixedKey"
-<<<<<<< HEAD
-	// S3Auth ...
-	S3Auth = "S3Auth"
-=======
 	// S3AuthService will sign requests using key from external source
 	S3AuthService = "S3AuthService"
->>>>>>> 7686cc7f
 )
 
 // Decorators maps Backend type with httphadler decorators factory
@@ -45,13 +40,6 @@
 		}
 		return SignDecorator(k), nil
 	},
-<<<<<<< HEAD
-	//TODO: STUB only -> waiting for merging with "S3authservice" branch
-	S3Auth: func(extra map[string]string) (httphandler.Decorator, error) {
-		return func(rt http.RoundTripper) http.RoundTripper {
-			return rt
-		}, nil
-=======
 	S3AuthService: func(extra map[string]string) (httphandler.Decorator, error) {
 		backend, ok := extra["AuthServiceBackend"]
 		if !ok {
@@ -64,6 +52,5 @@
 		}
 
 		return SignAuthServiceDecorator(backend, endpoint), nil
->>>>>>> 7686cc7f
 	},
 }