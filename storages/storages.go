--- conflicted
+++ resolved
@@ -5,12 +5,12 @@
 	"net/http"
 	"net/url"
 
+	"github.com/allegro/akubra/httphandler"
 	"github.com/allegro/akubra/log"
 	"github.com/allegro/akubra/transport"
 
-	"github.com/allegro/akubra/httphandler"
 	"github.com/allegro/akubra/storages/auth"
-	"github.com/allegro/akubra/storages/config"
+	config "github.com/allegro/akubra/storages/config"
 	set "github.com/deckarep/golang-set"
 )
 
@@ -50,11 +50,11 @@
 
 // Storages config
 type Storages struct {
-	clustersConf     config.ClustersMap
-	backendsConf     config.BackendsMap
-	transport        http.RoundTripper
-	Clusters         map[string]NamedCluster
-	Backends         map[string]http.RoundTripper
+	clustersConf config.ClustersMap
+	backendsConf config.BackendsMap
+	transport    http.RoundTripper
+	Clusters     map[string]NamedCluster
+	Backends     map[string]http.RoundTripper
 	lateRespHandler  transport.MultipleResponsesHandler
 	earlyRespHandler transport.MultipleResponsesHandler
 }
@@ -175,13 +175,7 @@
 }
 
 // InitStorages setups storages
-<<<<<<< HEAD
-func InitStorages(transport http.RoundTripper, clustersConf config.ClustersMap, backendsConf config.BackendsMap,
-	respHandler transport.MultipleResponsesHandler, syncLog log.Logger) (*Storages, error) {
-
-=======
-func InitStorages(transport http.RoundTripper, clustersConf config.ClustersMap, backendsConf config.BackendsMap, earlyRespHandler, lateRespHandler transport.MultipleResponsesHandler) (*Storages, error) {
->>>>>>> 5b824338
+func InitStorages(transport http.RoundTripper, clustersConf config.ClustersMap, backendsConf config.BackendsMap, earlyRespHandler, lateRespHandler transport.MultipleResponsesHandler, syncLog log.Logger) (*Storages, error) {
 	clusters := make(map[string]NamedCluster)
 	backends := make(map[string]http.RoundTripper)
 	if len(backendsConf) == 0 {
@@ -201,11 +195,7 @@
 		return nil, fmt.Errorf("empty map 'clustersConf' in 'InitStorages'")
 	}
 	for name, clusterConf := range clustersConf {
-<<<<<<< HEAD
-		cluster, err := newCluster(name, clusterConf.Backends, backends, respHandler, syncLog)
-=======
-		cluster, err := newCluster(name, clusterConf.Backends, backends, earlyRespHandler)
->>>>>>> 5b824338
+		cluster, err := newCluster(name, clusterConf.Backends, backends, earlyRespHandler, syncLog)
 		if err != nil {
 			return nil, err
 		}
@@ -222,6 +212,7 @@
 	}, nil
 }
 
+
 func decorateBackend(transport http.RoundTripper, name string, backendConf config.Backend) (http.RoundTripper, error) {
 	backend := &Backend{
 		transport,
