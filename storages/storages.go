--- conflicted
+++ resolved
@@ -7,9 +7,10 @@
 
 	"github.com/allegro/akubra/httphandler"
 	"github.com/allegro/akubra/log"
+	"github.com/allegro/akubra/transport"
+
 	"github.com/allegro/akubra/storages/auth"
 	"github.com/allegro/akubra/storages/config"
-	"github.com/allegro/akubra/transport"
 	set "github.com/deckarep/golang-set"
 )
 
@@ -69,24 +70,17 @@
 	Maintenance bool
 }
 
-<<<<<<< HEAD
-
-// DecoratedBackend holds the necessary backend info after decorating the backend
-type DecoratedBackend struct {
-	roundTripper http.RoundTripper
-	Endpoint *url.URL
-	Maintenance bool
-=======
 // DecoratedBackend holds the necessary backend info after decorating the backend
 type DecoratedBackend struct {
 	RoundTripper http.RoundTripper
 	Endpoint     *url.URL
 	Maintenance  bool
->>>>>>> 2b347ff4
 }
 
 // RoundTrip satisfies http.RoundTripper interface
 func (b *Backend) RoundTrip(r *http.Request) (*http.Response, error) {
+	r.URL.Host = b.Endpoint.Host
+	r.URL.Scheme = b.Endpoint.Scheme
 	reqID := r.Context().Value(log.ContextreqIDKey)
 	log.Debugf("Request %s req.URL.Host replaced with %s", reqID, r.URL.Host)
 	if b.Maintenance {
@@ -237,14 +231,6 @@
 		backendConf.Maintenance,
 	}
 
-<<<<<<< HEAD
-	backendDecorator, _ :=backendDecorator(backend)
-	return httphandler.Decorate(backend, internalHeadersCleanerDecorator, authDecorator, backendDecorator), nil
-}
-
-func (backendRoundTripper *DecoratedBackend) RoundTrip(request *http.Request) (*http.Response, error) {
-	return backendRoundTripper.roundTripper.RoundTrip(request)
-=======
 	backendDecorator, _ := backendDecorator(backend)
 	return httphandler.Decorate(backend, authDecorator, backendDecorator), nil
 }
@@ -252,17 +238,12 @@
 // RoundTrip simply delegates to the provided http.RoundTripper
 func (backendRoundTripper *DecoratedBackend) RoundTrip(request *http.Request) (*http.Response, error) {
 	return backendRoundTripper.RoundTripper.RoundTrip(request)
->>>>>>> 2b347ff4
 }
 
 func backendDecorator(backend *Backend) (httphandler.Decorator, error) {
 	return func(rt http.RoundTripper) http.RoundTripper {
 		return &DecoratedBackend{
-<<<<<<< HEAD
-			roundTripper: rt,
-=======
 			RoundTripper: rt,
->>>>>>> 2b347ff4
 			Endpoint:     &backend.Endpoint,
 			Maintenance:  backend.Maintenance,}
 	}, nil
