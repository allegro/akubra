--- conflicted
+++ resolved
@@ -4,7 +4,6 @@
 	"bytes"
 	"encoding/json"
 	"encoding/xml"
-	"fmt"
 	"io/ioutil"
 	"net/http"
 	"strings"
@@ -32,6 +31,7 @@
 
 // NewMultiPartRoundTripper constructs a new MultiPartRoundTripper and returns a pointer to it
 func NewMultiPartRoundTripper(cluster *Cluster, syncLog log.Logger) *MultiPartRoundTripper {
+
 	multiPartRoundTripper := &MultiPartRoundTripper{
 		fallBackRoundTripper: cluster.transport,
 		syncLog:              syncLog,
@@ -46,10 +46,6 @@
 	var backendsEndpoints []string
 	var activeBackendsEndpoints []string
 
-<<<<<<< HEAD
-	fmt.Println(backends)
-=======
->>>>>>> 2b347ff4
 	multiPartRoundTripper.backendsRoundTrippers = make(map[string]*DecoratedBackend)
 
 	for _, roundTripper := range backends {
@@ -79,7 +75,7 @@
 			return nil, errors.New("Can't handle multi upload")
 		}
 
-		multiUploadBackend, backendSelectError := multiPartRoundTripper.pickBackend(request)
+		multiUploadBackend, backendSelectError := multiPartRoundTripper.pickBackend(request.URL.Path)
 
 		if backendSelectError != nil {
 			log.Debugf("Multi upload failed for %s - %s", backendSelectError, request.URL.Path)
@@ -110,16 +106,7 @@
 	return multiPartRoundTripper.fallBackRoundTripper.RoundTrip(request)
 }
 
-<<<<<<< HEAD
-func (multiPartRoundTripper *MultiPartRoundTripper) pickBackend(request *http.Request) (*DecoratedBackend, error) {
-	objectPath := request.URL.Path
-
-	if utils.IsDomainStyleRequest(request) {
-		objectPath = fmt.Sprintf("/%s%s", request.Header.Get(utils.InternalBucketHeader), objectPath)
-	}
-=======
 func (multiPartRoundTripper *MultiPartRoundTripper) pickBackend(objectPath string) (*DecoratedBackend, error) {
->>>>>>> 2b347ff4
 
 	backendEndpoint, nodeFound := multiPartRoundTripper.backendsRing.GetNode(objectPath)
 
