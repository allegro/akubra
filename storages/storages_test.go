package storages

import (
	"net/http"
	"testing"

	"net/url"

	config "github.com/allegro/akubra/storages/config"
	"github.com/allegro/akubra/transport"
	"github.com/allegro/akubra/types"
	"github.com/stretchr/testify/require"
	"github.com/stretchr/testify/suite"
)

type StorageTestSuite struct {
	suite.Suite
	storage  Storages
	cluster1 *Cluster
	cluster2 *Cluster
}

func (suite *StorageTestSuite) SetupTest() {
	suite.storage = Storages{Clusters: make(map[string]NamedCluster)}
	suite.cluster1 = &Cluster{
		name:     "test1",
		backends: []http.RoundTripper{http.DefaultTransport},
	}
	suite.storage.Clusters["test1"] = suite.cluster1
	suite.cluster2 = &Cluster{
		name:     "test2",
		backends: []http.RoundTripper{http.DefaultTransport},
	}
}

func (suite *StorageTestSuite) TestGetClusterShouldReturnDefinedCluster() {
	c, err := suite.storage.GetCluster(suite.cluster1.Name())

	require.NoError(suite.T(), err)
	require.Equal(suite.T(), suite.cluster1, c)
}

func (suite *StorageTestSuite) TestGetClusterShouldReturnErrorIfClusterIsNotDefined() {
	c, err := suite.storage.GetCluster("notExists")
	require.Equal(suite.T(), &Cluster{}, c)
	require.Error(suite.T(), err)
}

func (suite *StorageTestSuite) TestClusterShardsShouldReturnClusterOfGivenNameIfItsAlreadyDefined() {
	rCluster := suite.storage.ClusterShards("test1", nil, suite.cluster2)

	require.Equal(suite.T(), suite.cluster1, rCluster)
}

func (suite *StorageTestSuite) TestClusterShardsShouldReturnJoinedCluster() {
	rCluster := suite.storage.ClusterShards("test", nil, suite.cluster1, suite.cluster2)

	require.Equal(suite.T(), "test", rCluster.Name())
	require.Contains(suite.T(), rCluster.Backends(), suite.cluster1.Backends()[0])
	require.Contains(suite.T(), rCluster.Backends(), suite.cluster2.Backends()[0])

	require.Len(suite.T(), rCluster.Backends(), 2)
	require.Equal(suite.T(), suite.storage.Clusters["test"], rCluster)
}

func TestStorageTestSuite(t *testing.T) {
	suite.Run(t, new(StorageTestSuite))
}

func TestShouldNotInitStoragesWithWrongBackendType(t *testing.T) {
	backendName := "backend1"
	backendType := "unknown"
	var transportRoundTripper http.RoundTripper
	clustersConf := config.ClustersMap{}
	clusterConfig := config.Cluster{
		Backends: []string{"http://localhost"},
	}
	clustersConf["clusterName1"] = clusterConfig

	urlBackend := url.URL{Scheme: "http", Host: "localhost"}
	backendsConf := config.BackendsMap{backendName: config.Backend{
		Endpoint:    types.YAMLUrl{URL: &urlBackend},
		Maintenance: false,
		Properties:  nil,
		Type:        backendType,
	}}
	var respHandler transport.MultipleResponsesHandler

<<<<<<< HEAD
	_, err := InitStorages(transportRoundTripper, clustersConf, backendsConf, respHandler, nil)
=======
	_, err := InitStorages(transportRoundTripper, clustersConf, backendsConf, respHandler, respHandler)
>>>>>>> 5b824338

	require.Error(t, err)
	require.Contains(t, err.Error(),
		"initialization of backend 'backend1' resulted with error: no decorator defined for type 'unknown'")
}<|MERGE_RESOLUTION|>--- conflicted
+++ resolved
@@ -86,11 +86,7 @@
 	}}
 	var respHandler transport.MultipleResponsesHandler
 
-<<<<<<< HEAD
-	_, err := InitStorages(transportRoundTripper, clustersConf, backendsConf, respHandler, nil)
-=======
-	_, err := InitStorages(transportRoundTripper, clustersConf, backendsConf, respHandler, respHandler)
->>>>>>> 5b824338
+	_, err := InitStorages(transportRoundTripper, clustersConf, backendsConf, respHandler, respHandler, nil)
 
 	require.Error(t, err)
 	require.Contains(t, err.Error(),
