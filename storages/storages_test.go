--- conflicted
+++ resolved
@@ -86,13 +86,9 @@
 	}}
 	var respHandler transport.MultipleResponsesHandler
 
-<<<<<<< HEAD
-	_, err := InitStorages(transportContainer, clustersConf, backendsConf, respHandler)
-=======
-	_, err := InitStorages(transportRoundTripper, clustersConf, backendsConf, respHandler, respHandler, nil)
->>>>>>> 574043d1
+  _, err := InitStorages(transportContainer, clustersConf, backendsConf, respHandler, respHandler, nil)
 
-	require.Error(t, err)
+  require.Error(t, err)
 	require.Contains(t, err.Error(),
 		"initialization of backend 'backend1' resulted with error: no decorator defined for type 'unknown'")
 }