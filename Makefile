VERSION := `cat VERSION`
LDFLAGS := -X main.version=$(VERSION)
GO := "$(GOROOT)/bin/go"

all: formatting lint test build

formatting :
	$(GO) get golang.org/x/tools/cmd/goimports
<<<<<<< HEAD
	goimports -w .
=======
>>>>>>> 574043d1

lint: deps-lint
	gometalinter ./... \
	--disable=gotype \
	--disable=dupl \
	--deadline=600s \
	--disable=goimports \
	--vendor \
	--fast

lint-slow: deps-lint
	gometalinter ./... \
	--disable=gotype \
	--disable=dupl \
	--deadline=600s \
	--enable=goimports \
	--vendor 


deps:
	$(GO) get github.com/Masterminds/glide
	glide install

deps-lint: deps
	$(GO) get github.com/alecthomas/gometalinter
	gometalinter --install

build: deps lint
        # Enable netcgo, then name resolution will use systems dns caches
	$(GO) build -v -ldflags "$(LDFLAGS)" -tags 'netcgo=1'.

test: deps
	$(GO) test -v -race -cover $$(go list ./... | grep -v /vendor/)

clean:
	$(GO) clean .<|MERGE_RESOLUTION|>--- conflicted
+++ resolved
@@ -6,10 +6,6 @@
 
 formatting :
 	$(GO) get golang.org/x/tools/cmd/goimports
-<<<<<<< HEAD
-	goimports -w .
-=======
->>>>>>> 574043d1
 
 lint: deps-lint
 	gometalinter ./... \
