VERSION := `git log -n 1 | grep commit | sed 's/commit //g' | head -n 1`
LDFLAGS := -X main.version=$(VERSION)
GO := "$(GOROOT)/bin/go"
GO111MODULE := on
LINTERVERSION := v1.16.0
<<<<<<< HEAD
	
all:  build  # vars formatting lint test
=======

all:  build # vars formatting lint test
>>>>>>> 2858b87f

vars:
	@echo "====== Makefile internal variables:"
	@echo "VERSION: '$(VERSION)'"
	@echo "LDFLAGS: '$(LDFLAGS)'"
	@echo "GO: '$(GO)'"
	@echo "======\n\n"

linux: vars formatting lint test
	GOOS=linux $(GO) build -v -ldflags "$(LDFLAGS)" -tags 'netcgo=1' ./cmd/akubra

formatting:
	$(GO) get golang.org/x/tools/cmd/goimports

lint: vars deps-lint
	$(LINTERVERSION)/golangci-lint run internal/akubra/* internal/brim/* \
	--skip-dirs ./tmp \
	--disable=dupl \
	--disable=gosec \
	--deadline=600s \
	--disable=goimports \
	--disable=structcheck \
	--disable=typecheck \
	--fast

lint-slow: deps-lint
	$(LINTERVERSION)/golangci-lint run internal/akubra/* internal/brim/* \
	--skip-dirs ./tmp \
	--disable=dupl \
	--deadline=600s \
	--disable=typecheck \
	--disable=structcheck \
	--enable=goimports \
	--fast

deps:
	go get

deps-lint: deps
	curl -sfL https://install.goreleaser.com/github.com/golangci/golangci-lint.sh | sh -s -- -b $(LINTERVERSION)

build: vars deps lint
        # Enable netcgo, then name resolution will use systems dns caches
	$(GO) build -v -ldflags "$(LDFLAGS)" -tags 'netcgo=1' ./cmd/akubra

test: deps
	$(GO) test -v -race -cover $$(go list ./... | grep -v /vendor/)

clean:
	rm -rf $(LINTERVERSION)
	$(GO) clean .<|MERGE_RESOLUTION|>--- conflicted
+++ resolved
@@ -3,13 +3,8 @@
 GO := "$(GOROOT)/bin/go"
 GO111MODULE := on
 LINTERVERSION := v1.16.0
-<<<<<<< HEAD
-	
-all:  build  # vars formatting lint test
-=======
 
 all:  build # vars formatting lint test
->>>>>>> 2858b87f
 
 vars:
 	@echo "====== Makefile internal variables:"
